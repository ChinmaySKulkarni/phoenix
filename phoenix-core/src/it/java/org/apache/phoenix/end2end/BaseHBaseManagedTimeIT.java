--- conflicted
+++ resolved
@@ -64,10 +64,6 @@
     
     @After
     public void cleanUpAfterTest() throws Exception {
-<<<<<<< HEAD
-        deletePriorMetaData(HConstants.LATEST_TIMESTAMP, getUrl());
-=======
-        deletePriorTables(HConstants.LATEST_TIMESTAMP, getOldUrl());    
->>>>>>> 6861a5eb
+        deletePriorMetaData(HConstants.LATEST_TIMESTAMP, getOldUrl());
     }
 }