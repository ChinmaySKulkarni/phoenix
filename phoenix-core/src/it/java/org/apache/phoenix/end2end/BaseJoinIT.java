/*
 * Licensed to the Apache Software Foundation (ASF) under one
 * or more contributor license agreements.  See the NOTICE file
 * distributed with this work for additional information
 * regarding copyright ownership.  The ASF licenses this file
 * to you under the Apache License, Version 2.0 (the
 * "License"); you may not use this file except in compliance
 * with the License.  You may obtain a copy of the License at
 *
 * http://www.apache.org/licenses/LICENSE-2.0
 *
 * Unless required by applicable law or agreed to in writing, software
 * distributed under the License is distributed on an "AS IS" BASIS,
 * WITHOUT WARRANTIES OR CONDITIONS OF ANY KIND, either express or implied.
 * See the License for the specific language governing permissions and
 * limitations under the License.
 */
package org.apache.phoenix.end2end;

import static org.junit.Assert.assertEquals;
import static org.junit.Assert.assertTrue;

import java.sql.Connection;
import java.sql.Date;
import java.sql.DriverManager;
import java.sql.PreparedStatement;
import java.sql.SQLException;
import java.sql.Timestamp;
import java.text.SimpleDateFormat;
import java.util.Map;
import java.util.regex.Pattern;

import org.apache.phoenix.util.SchemaUtil;
import org.apache.phoenix.util.StringUtil;
import org.junit.Before;

import com.google.common.collect.ImmutableMap;
import com.google.common.collect.Maps;

public abstract class BaseJoinIT extends ParallelStatsDisabledIT {
    public static final String JOIN_SCHEMA = "Join";
    public static final String JOIN_ORDER_TABLE = "OrderTable";
    public static final String JOIN_CUSTOMER_TABLE = "CustomerTable";
    public static final String JOIN_ITEM_TABLE = "ItemTable";
    public static final String JOIN_SUPPLIER_TABLE = "SupplierTable";
    public static final String JOIN_COITEM_TABLE = "CoitemTable";
    public static final String JOIN_ORDER_TABLE_FULL_NAME = '"' + JOIN_SCHEMA + "\".\"" + JOIN_ORDER_TABLE + '"';
    public static final String JOIN_CUSTOMER_TABLE_FULL_NAME = '"' + JOIN_SCHEMA + "\".\"" + JOIN_CUSTOMER_TABLE + '"';
    public static final String JOIN_ITEM_TABLE_FULL_NAME = '"' + JOIN_SCHEMA + "\".\"" + JOIN_ITEM_TABLE + '"';
    public static final String JOIN_SUPPLIER_TABLE_FULL_NAME = '"' + JOIN_SCHEMA + "\".\"" + JOIN_SUPPLIER_TABLE + '"';
    public static final String JOIN_COITEM_TABLE_FULL_NAME = '"' + JOIN_SCHEMA + "\".\"" + JOIN_COITEM_TABLE + '"';

    private static final Map<String,String> tableDDLMap;
    
    static {
        ImmutableMap.Builder<String,String> builder = ImmutableMap.builder();
        builder.put(JOIN_ORDER_TABLE_FULL_NAME, "create table " + JOIN_ORDER_TABLE_FULL_NAME +
                "   (\"order_id\" varchar(15) not null primary key, " +
                "    \"customer_id\" varchar(10), " +
                "    \"item_id\" varchar(10), " +
                "    price integer, " +
                "    quantity integer, " +
<<<<<<< HEAD
                "    \"DATE\" timestamp)");
=======
                "    date timestamp) IMMUTABLE_ROWS=true");
>>>>>>> bc814f15
        builder.put(JOIN_CUSTOMER_TABLE_FULL_NAME, "create table " + JOIN_CUSTOMER_TABLE_FULL_NAME +
                "   (\"customer_id\" varchar(10) not null primary key, " +
                "    name varchar, " +
                "    phone varchar(12), " +
                "    address varchar, " +
                "    loc_id varchar(5), " +
<<<<<<< HEAD
                "    \"DATE\" date)");
=======
                "    date date) IMMUTABLE_ROWS=true");
>>>>>>> bc814f15
        builder.put(JOIN_ITEM_TABLE_FULL_NAME, "create table " + JOIN_ITEM_TABLE_FULL_NAME +
                "   (\"item_id\" varchar(10) not null primary key, " +
                "    name varchar, " +
                "    price integer, " +
                "    discount1 integer, " +
                "    discount2 integer, " +
                "    \"supplier_id\" varchar(10), " +
                "    description varchar)");
        builder.put(JOIN_SUPPLIER_TABLE_FULL_NAME, "create table " + JOIN_SUPPLIER_TABLE_FULL_NAME +
                "   (\"supplier_id\" varchar(10) not null primary key, " +
                "    name varchar, " +
                "    phone varchar(12), " +
                "    address varchar, " +
                "    loc_id varchar(5))");
        builder.put(JOIN_COITEM_TABLE_FULL_NAME, "create table " + JOIN_COITEM_TABLE_FULL_NAME +
                "   (item_id varchar(10) NOT NULL, " +
                "    item_name varchar NOT NULL, " +
                "    co_item_id varchar(10), " +
                "    co_item_name varchar " +
                "   CONSTRAINT pk PRIMARY KEY (item_id, item_name)) " +
                "   SALT_BUCKETS=4");
        tableDDLMap = builder.build();
    }
    
    protected String seqName;
    protected String schemaName;
    protected final SimpleDateFormat format = new SimpleDateFormat("yyyy-MM-dd HH:mm:ss");
    protected final String[] plans;
    private final String[] indexDDL;
    private final Map<String,String> virtualNameToRealNameMap = Maps.newHashMap();
    
    public BaseJoinIT(String[] indexDDL, String[] plans) {
        this.indexDDL = indexDDL;
        this.plans = plans;
    }
    
    protected String getTableName(Connection conn, String virtualName) throws Exception {
        String realName = virtualNameToRealNameMap.get(virtualName);
        if (realName == null) {
            realName = SchemaUtil.getTableName(schemaName, generateUniqueName());
            virtualNameToRealNameMap.put(virtualName, realName);
            createTable(conn, virtualName, realName);
            initValues(conn, virtualName, realName);
            createIndexes(conn, virtualName, realName);
        }
        return realName;
    }
    
    public String getDisplayTableName(Connection conn, String virtualName) throws Exception {
        return getTableName(conn, virtualName);
    }

    public static void createTable(Connection conn, String virtualName, String realName) throws SQLException {
        String ddl = tableDDLMap.get(virtualName);
        if (ddl == null) {
            throw new IllegalStateException("Expected to find " + virtualName + " in " + tableDDLMap);
        }
        ddl =  ddl.replace(virtualName, realName);
        conn.createStatement().execute(ddl);
    }

    @Before
    public void createSchema() throws SQLException {
        Connection conn = DriverManager.getConnection(getUrl());
        try {
            schemaName = "S_" + generateUniqueName();
            seqName = "SEQ_" + generateUniqueName();
            conn.createStatement().execute("CREATE SEQUENCE " + seqName);
        } finally {
            conn.close();
        }
    }
    
    private String translateToVirtualPlan(String actualPlan) {
        int size = virtualNameToRealNameMap.size();
        String[] virtualNames = new String[size+1];
        String[] realNames = new String[size+1];
        int count = 0;
        for (Map.Entry<String, String>entry : virtualNameToRealNameMap.entrySet()) {
            virtualNames[count] = entry.getKey();
            realNames[count] = entry.getValue();
            count++;
        }
        realNames[count] = schemaName;
        virtualNames[count]= JOIN_SCHEMA;
        String convertedPlan =  StringUtil.replace(actualPlan, realNames, virtualNames);
        return convertedPlan;
    }
    
    protected void assertPlansMatch(String virtualPlanRegEx, String actualPlan) {
        String convertedPlan = translateToVirtualPlan(actualPlan);
        assertTrue("\"" + convertedPlan + "\" does not match \"" + virtualPlanRegEx + "\"", Pattern.matches(virtualPlanRegEx, convertedPlan));
    }
    
    protected void assertPlansEqual(String virtualPlan, String actualPlan) {
        String convertedPlan = translateToVirtualPlan(actualPlan);
        assertEquals(virtualPlan, convertedPlan);
    }
    
    public static void initValues(Connection conn, String virtualName, String realName) throws Exception {
        SimpleDateFormat format = new SimpleDateFormat("yyyy-MM-dd HH:mm:ss");
        if (virtualName.equals(JOIN_CUSTOMER_TABLE_FULL_NAME)) {
            // Insert into customer table
            PreparedStatement stmt = conn.prepareStatement(
                    "upsert into " + realName +
                    "   (\"customer_id\", " +
                    "    NAME, " +
                    "    PHONE, " +
                    "    ADDRESS, " +
                    "    LOC_ID, " +
                    "    \"DATE\") " +
                    "values (?, ?, ?, ?, ?, ?)");
            stmt.setString(1, "0000000001");
            stmt.setString(2, "C1");
            stmt.setString(3, "999-999-1111");
            stmt.setString(4, "101 XXX Street");
            stmt.setString(5, "10001");
            stmt.setDate(6, new Date(format.parse("2013-11-01 10:20:36").getTime()));
            stmt.execute();
                
            stmt.setString(1, "0000000002");
            stmt.setString(2, "C2");
            stmt.setString(3, "999-999-2222");
            stmt.setString(4, "202 XXX Street");
            stmt.setString(5, null);
            stmt.setDate(6, new Date(format.parse("2013-11-25 16:45:07").getTime()));
            stmt.execute();

            stmt.setString(1, "0000000003");
            stmt.setString(2, "C3");
            stmt.setString(3, "999-999-3333");
            stmt.setString(4, "303 XXX Street");
            stmt.setString(5, null);
            stmt.setDate(6, new Date(format.parse("2013-11-25 10:06:29").getTime()));
            stmt.execute();

            stmt.setString(1, "0000000004");
            stmt.setString(2, "C4");
            stmt.setString(3, "999-999-4444");
            stmt.setString(4, "404 XXX Street");
            stmt.setString(5, "10004");
            stmt.setDate(6, new Date(format.parse("2013-11-22 14:22:56").getTime()));
            stmt.execute();

            stmt.setString(1, "0000000005");
            stmt.setString(2, "C5");
            stmt.setString(3, "999-999-5555");
            stmt.setString(4, "505 XXX Street");
            stmt.setString(5, "10005");
            stmt.setDate(6, new Date(format.parse("2013-11-27 09:37:50").getTime()));
            stmt.execute();

            stmt.setString(1, "0000000006");
            stmt.setString(2, "C6");
            stmt.setString(3, "999-999-6666");
            stmt.setString(4, "606 XXX Street");
            stmt.setString(5, "10001");
            stmt.setDate(6, new Date(format.parse("2013-11-01 10:20:36").getTime()));
            stmt.execute();
        } else if (virtualName.equals(JOIN_ITEM_TABLE_FULL_NAME)) {
        
            // Insert into item table
            PreparedStatement stmt = conn.prepareStatement(
                    "upsert into " + realName +
                    "   (\"item_id\", " +
                    "    NAME, " +
                    "    PRICE, " +
                    "    DISCOUNT1, " +
                    "    DISCOUNT2, " +
                    "    \"supplier_id\", " +
                    "    DESCRIPTION) " +
                    "values (?, ?, ?, ?, ?, ?, ?)");
            stmt.setString(1, "0000000001");
            stmt.setString(2, "T1");
            stmt.setInt(3, 100);
            stmt.setInt(4, 5);
            stmt.setInt(5, 10);
            stmt.setString(6, "0000000001");
            stmt.setString(7, "Item T1");
            stmt.execute();

            stmt.setString(1, "0000000002");
            stmt.setString(2, "T2");
            stmt.setInt(3, 200);
            stmt.setInt(4, 5);
            stmt.setInt(5, 8);
            stmt.setString(6, "0000000001");
            stmt.setString(7, "Item T2");
            stmt.execute();

            stmt.setString(1, "0000000003");
            stmt.setString(2, "T3");
            stmt.setInt(3, 300);
            stmt.setInt(4, 8);
            stmt.setInt(5, 12);
            stmt.setString(6, "0000000002");
            stmt.setString(7, "Item T3");
            stmt.execute();

            stmt.setString(1, "0000000004");
            stmt.setString(2, "T4");
            stmt.setInt(3, 400);
            stmt.setInt(4, 6);
            stmt.setInt(5, 10);
            stmt.setString(6, "0000000002");
            stmt.setString(7, "Item T4");
            stmt.execute();

            stmt.setString(1, "0000000005");
            stmt.setString(2, "T5");
            stmt.setInt(3, 500);
            stmt.setInt(4, 8);
            stmt.setInt(5, 15);
            stmt.setString(6, "0000000005");
            stmt.setString(7, "Item T5");
            stmt.execute();

            stmt.setString(1, "0000000006");
            stmt.setString(2, "T6");
            stmt.setInt(3, 600);
            stmt.setInt(4, 8);
            stmt.setInt(5, 15);
            stmt.setString(6, "0000000006");
            stmt.setString(7, "Item T6");
            stmt.execute();
            
            stmt.setString(1, "invalid001");
            stmt.setString(2, "INVALID-1");
            stmt.setInt(3, 0);
            stmt.setInt(4, 0);
            stmt.setInt(5, 0);
            stmt.setString(6, "0000000000");
            stmt.setString(7, "Invalid item for join test");
            stmt.execute();
        } else if (virtualName.equals(JOIN_SUPPLIER_TABLE_FULL_NAME)) {

            // Insert into supplier table
            PreparedStatement stmt = conn.prepareStatement(
                    "upsert into " + realName +
                    "   (\"supplier_id\", " +
                    "    NAME, " +
                    "    PHONE, " +
                    "    ADDRESS, " +
                    "    LOC_ID) " +
                    "values (?, ?, ?, ?, ?)");
            stmt.setString(1, "0000000001");
            stmt.setString(2, "S1");
            stmt.setString(3, "888-888-1111");
            stmt.setString(4, "101 YYY Street");
            stmt.setString(5, "10001");
            stmt.execute();
                
            stmt.setString(1, "0000000002");
            stmt.setString(2, "S2");
            stmt.setString(3, "888-888-2222");
            stmt.setString(4, "202 YYY Street");
            stmt.setString(5, "10002");
            stmt.execute();

            stmt.setString(1, "0000000003");
            stmt.setString(2, "S3");
            stmt.setString(3, "888-888-3333");
            stmt.setString(4, "303 YYY Street");
            stmt.setString(5, null);
            stmt.execute();

            stmt.setString(1, "0000000004");
            stmt.setString(2, "S4");
            stmt.setString(3, "888-888-4444");
            stmt.setString(4, "404 YYY Street");
            stmt.setString(5, null);
            stmt.execute();

            stmt.setString(1, "0000000005");
            stmt.setString(2, "S5");
            stmt.setString(3, "888-888-5555");
            stmt.setString(4, "505 YYY Street");
            stmt.setString(5, "10005");
            stmt.execute();

            stmt.setString(1, "0000000006");
            stmt.setString(2, "S6");
            stmt.setString(3, "888-888-6666");
            stmt.setString(4, "606 YYY Street");
            stmt.setString(5, "10006");
            stmt.execute();
        } else if (virtualName.equals(JOIN_ORDER_TABLE_FULL_NAME)) {

            // Insert into order table
            PreparedStatement stmt = conn.prepareStatement(
                    "upsert into " + realName +
                    "   (\"order_id\", " +
                    "    \"customer_id\", " +
                    "    \"item_id\", " +
                    "    PRICE, " +
                    "    QUANTITY," +
                    "    \"DATE\") " +
                    "values (?, ?, ?, ?, ?, ?)");
            stmt.setString(1, "000000000000001");
            stmt.setString(2, "0000000004");
            stmt.setString(3, "0000000001");
            stmt.setInt(4, 100);
            stmt.setInt(5, 1000);
            stmt.setTimestamp(6, new Timestamp(format.parse("2013-11-22 14:22:56").getTime()));
            stmt.execute();

            stmt.setString(1, "000000000000002");
            stmt.setString(2, "0000000003");
            stmt.setString(3, "0000000006");
            stmt.setInt(4, 552);
            stmt.setInt(5, 2000);
            stmt.setTimestamp(6, new Timestamp(format.parse("2013-11-25 10:06:29").getTime()));
            stmt.execute();

            stmt.setString(1, "000000000000003");
            stmt.setString(2, "0000000002");
            stmt.setString(3, "0000000002");
            stmt.setInt(4, 190);
            stmt.setInt(5, 3000);
            stmt.setTimestamp(6, new Timestamp(format.parse("2013-11-25 16:45:07").getTime()));
            stmt.execute();

            stmt.setString(1, "000000000000004");
            stmt.setString(2, "0000000004");
            stmt.setString(3, "0000000006");
            stmt.setInt(4, 510);
            stmt.setInt(5, 4000);
            stmt.setTimestamp(6, new Timestamp(format.parse("2013-11-26 13:26:04").getTime()));
            stmt.execute();

            stmt.setString(1, "000000000000005");
            stmt.setString(2, "0000000005");
            stmt.setString(3, "0000000003");
            stmt.setInt(4, 264);
            stmt.setInt(5, 5000);
            stmt.setTimestamp(6, new Timestamp(format.parse("2013-11-27 09:37:50").getTime()));
            stmt.execute();
        } else if (virtualName.equals(JOIN_COITEM_TABLE_FULL_NAME)) {
            // Insert into coitem table
            PreparedStatement stmt = conn.prepareStatement(
                    "upsert into " + realName + 
                    "   (item_id, " + 
                    "    item_name, " + 
                    "    co_item_id, " + 
                    "    co_item_name) " + 
                    "values (?, ?, ?, ?)");
            stmt.setString(1, "0000000001");
            stmt.setString(2, "T1");
            stmt.setString(3, "0000000002");
            stmt.setString(4, "T3");
            stmt.execute();
            
            stmt.setString(1, "0000000004");
            stmt.setString(2, "T4");
            stmt.setString(3, "0000000003");
            stmt.setString(4, "T3");
            stmt.execute();
            
            stmt.setString(1, "0000000003");
            stmt.setString(2, "T4");
            stmt.setString(3, "0000000005");
            stmt.setString(4, "T5");
            stmt.execute();
            
            stmt.setString(1, "0000000006");
            stmt.setString(2, "T6");
            stmt.setString(3, "0000000001");
            stmt.setString(4, "T1");
            stmt.execute();
        }

        conn.commit();
    }

    protected void createIndexes(Connection conn, String virtualName, String realName) throws Exception {
        if (indexDDL != null && indexDDL.length > 0) {
            for (String ddl : indexDDL) {
                String newDDL =  ddl.replace(virtualName, realName);
                if (!newDDL.equals(ddl)) {
                    conn.createStatement().execute(newDDL);
                }
            }
        }
    }
    
}<|MERGE_RESOLUTION|>--- conflicted
+++ resolved
@@ -60,22 +60,14 @@
                 "    \"item_id\" varchar(10), " +
                 "    price integer, " +
                 "    quantity integer, " +
-<<<<<<< HEAD
-                "    \"DATE\" timestamp)");
-=======
-                "    date timestamp) IMMUTABLE_ROWS=true");
->>>>>>> bc814f15
+                "    \"DATE\" timestamp) IMMUTABLE_ROWS=true");
         builder.put(JOIN_CUSTOMER_TABLE_FULL_NAME, "create table " + JOIN_CUSTOMER_TABLE_FULL_NAME +
                 "   (\"customer_id\" varchar(10) not null primary key, " +
                 "    name varchar, " +
                 "    phone varchar(12), " +
                 "    address varchar, " +
                 "    loc_id varchar(5), " +
-<<<<<<< HEAD
-                "    \"DATE\" date)");
-=======
-                "    date date) IMMUTABLE_ROWS=true");
->>>>>>> bc814f15
+                "    \"DATE\" date) IMMUTABLE_ROWS=true");
         builder.put(JOIN_ITEM_TABLE_FULL_NAME, "create table " + JOIN_ITEM_TABLE_FULL_NAME +
                 "   (\"item_id\" varchar(10) not null primary key, " +
                 "    name varchar, " +
