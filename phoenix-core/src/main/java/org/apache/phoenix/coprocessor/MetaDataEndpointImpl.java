/*
 * Licensed to the Apache Software Foundation (ASF) under one
 * or more contributor license agreements.  See the NOTICE file
 * distributed with this work for additional information
 * regarding copyright ownership.  The ASF licenses this file
 * to you under the Apache License, Version 2.0 (the
 * "License"); you may not use this file except in compliance
 * with the License.  You may obtain a copy of the License at
 *
 * http://www.apache.org/licenses/LICENSE-2.0
 *
 * Unless required by applicable law or agreed to in writing, software
 * distributed under the License is distributed on an "AS IS" BASIS,
 * WITHOUT WARRANTIES OR CONDITIONS OF ANY KIND, either express or implied.
 * See the License for the specific language governing permissions and
 * limitations under the License.
 */
package org.apache.phoenix.coprocessor;

import static com.google.common.collect.Lists.newArrayList;
import static org.apache.hadoop.hbase.filter.CompareFilter.CompareOp.EQUAL;
import static org.apache.phoenix.jdbc.PhoenixDatabaseMetaData.ARRAY_SIZE_BYTES;
import static org.apache.phoenix.jdbc.PhoenixDatabaseMetaData.COLUMN_COUNT_BYTES;
import static org.apache.phoenix.jdbc.PhoenixDatabaseMetaData.COLUMN_NAME_INDEX;
import static org.apache.phoenix.jdbc.PhoenixDatabaseMetaData.COLUMN_SIZE_BYTES;
import static org.apache.phoenix.jdbc.PhoenixDatabaseMetaData.DATA_TABLE_NAME_BYTES;
import static org.apache.phoenix.jdbc.PhoenixDatabaseMetaData.DATA_TYPE_BYTES;
import static org.apache.phoenix.jdbc.PhoenixDatabaseMetaData.DECIMAL_DIGITS_BYTES;
import static org.apache.phoenix.jdbc.PhoenixDatabaseMetaData.DEFAULT_COLUMN_FAMILY_NAME_BYTES;
import static org.apache.phoenix.jdbc.PhoenixDatabaseMetaData.DISABLE_WAL_BYTES;
import static org.apache.phoenix.jdbc.PhoenixDatabaseMetaData.FAMILY_NAME_INDEX;
import static org.apache.phoenix.jdbc.PhoenixDatabaseMetaData.IMMUTABLE_ROWS_BYTES;
import static org.apache.phoenix.jdbc.PhoenixDatabaseMetaData.INDEX_STATE_BYTES;
import static org.apache.phoenix.jdbc.PhoenixDatabaseMetaData.LINK_TYPE_BYTES;
import static org.apache.phoenix.jdbc.PhoenixDatabaseMetaData.MULTI_TENANT_BYTES;
import static org.apache.phoenix.jdbc.PhoenixDatabaseMetaData.NULLABLE_BYTES;
import static org.apache.phoenix.jdbc.PhoenixDatabaseMetaData.ORDINAL_POSITION_BYTES;
import static org.apache.phoenix.jdbc.PhoenixDatabaseMetaData.PK_NAME_BYTES;
import static org.apache.phoenix.jdbc.PhoenixDatabaseMetaData.SALT_BUCKETS_BYTES;
import static org.apache.phoenix.jdbc.PhoenixDatabaseMetaData.SCHEMA_NAME_INDEX;
import static org.apache.phoenix.jdbc.PhoenixDatabaseMetaData.SORT_ORDER_BYTES;
import static org.apache.phoenix.jdbc.PhoenixDatabaseMetaData.TABLE_FAMILY_BYTES;
import static org.apache.phoenix.jdbc.PhoenixDatabaseMetaData.TABLE_NAME_INDEX;
import static org.apache.phoenix.jdbc.PhoenixDatabaseMetaData.TABLE_SEQ_NUM_BYTES;
import static org.apache.phoenix.jdbc.PhoenixDatabaseMetaData.TABLE_TYPE_BYTES;
import static org.apache.phoenix.jdbc.PhoenixDatabaseMetaData.TENANT_ID_INDEX;
import static org.apache.phoenix.jdbc.PhoenixDatabaseMetaData.VIEW_CONSTANT_BYTES;
import static org.apache.phoenix.jdbc.PhoenixDatabaseMetaData.VIEW_INDEX_ID_BYTES;
import static org.apache.phoenix.jdbc.PhoenixDatabaseMetaData.VIEW_STATEMENT_BYTES;
import static org.apache.phoenix.jdbc.PhoenixDatabaseMetaData.VIEW_TYPE_BYTES;
import static org.apache.phoenix.schema.PTableType.INDEX;
import static org.apache.phoenix.util.SchemaUtil.getVarCharLength;
import static org.apache.phoenix.util.SchemaUtil.getVarChars;

import java.io.IOException;
import java.sql.ResultSetMetaData;
import java.sql.SQLException;
import java.util.ArrayList;
import java.util.Arrays;
import java.util.Collections;
import java.util.List;

import org.apache.hadoop.hbase.Cell;
import org.apache.hadoop.hbase.Coprocessor;
import org.apache.hadoop.hbase.CoprocessorEnvironment;
import org.apache.hadoop.hbase.HConstants;
import org.apache.hadoop.hbase.KeyValue;
import org.apache.hadoop.hbase.KeyValue.Type;
import org.apache.hadoop.hbase.client.Delete;
import org.apache.hadoop.hbase.client.Get;
import org.apache.hadoop.hbase.client.Mutation;
import org.apache.hadoop.hbase.client.Result;
import org.apache.hadoop.hbase.client.Scan;
import org.apache.hadoop.hbase.coprocessor.CoprocessorException;
import org.apache.hadoop.hbase.coprocessor.CoprocessorService;
import org.apache.hadoop.hbase.coprocessor.RegionCoprocessorEnvironment;
import org.apache.hadoop.hbase.filter.Filter;
import org.apache.hadoop.hbase.filter.FilterBase;
import org.apache.hadoop.hbase.filter.FilterList;
import org.apache.hadoop.hbase.filter.FirstKeyOnlyFilter;
import org.apache.hadoop.hbase.filter.SingleColumnValueFilter;
import org.apache.hadoop.hbase.regionserver.HRegion;
import org.apache.hadoop.hbase.regionserver.HRegion.RowLock;
import org.apache.hadoop.hbase.regionserver.RegionScanner;
import org.apache.hadoop.hbase.util.Bytes;
import org.apache.hadoop.hbase.util.EnvironmentEdgeManager;
import org.apache.phoenix.cache.GlobalCache;
<<<<<<< HEAD
import org.apache.phoenix.client.GenericKeyValueBuilder;
import org.apache.phoenix.coprocessor.generated.MetaDataProtos;
import org.apache.phoenix.coprocessor.generated.MetaDataProtos.AddColumnRequest;
import org.apache.phoenix.coprocessor.generated.MetaDataProtos.ClearCacheRequest;
import org.apache.phoenix.coprocessor.generated.MetaDataProtos.ClearCacheResponse;
import org.apache.phoenix.coprocessor.generated.MetaDataProtos.CreateTableRequest;
import org.apache.phoenix.coprocessor.generated.MetaDataProtos.DropColumnRequest;
import org.apache.phoenix.coprocessor.generated.MetaDataProtos.DropTableRequest;
import org.apache.phoenix.coprocessor.generated.MetaDataProtos.GetTableRequest;
import org.apache.phoenix.coprocessor.generated.MetaDataProtos.GetVersionRequest;
import org.apache.phoenix.coprocessor.generated.MetaDataProtos.GetVersionResponse;
import org.apache.phoenix.coprocessor.generated.MetaDataProtos.MetaDataResponse;
import org.apache.phoenix.coprocessor.generated.MetaDataProtos.UpdateIndexStateRequest;
=======
import org.apache.phoenix.hbase.index.util.GenericKeyValueBuilder;
>>>>>>> b44ad86a
import org.apache.phoenix.hbase.index.util.ImmutableBytesPtr;
import org.apache.phoenix.hbase.index.util.IndexManagementUtil;
import org.apache.phoenix.jdbc.PhoenixDatabaseMetaData;
import org.apache.phoenix.protobuf.ProtobufUtil;
import org.apache.phoenix.query.QueryConstants;
import org.apache.phoenix.schema.AmbiguousColumnException;
import org.apache.phoenix.schema.ColumnFamilyNotFoundException;
import org.apache.phoenix.schema.ColumnNotFoundException;
import org.apache.phoenix.schema.PColumn;
import org.apache.phoenix.schema.PColumnFamily;
import org.apache.phoenix.schema.PColumnImpl;
import org.apache.phoenix.schema.PDataType;
import org.apache.phoenix.schema.PIndexState;
import org.apache.phoenix.schema.PName;
import org.apache.phoenix.schema.PNameFactory;
import org.apache.phoenix.schema.PTable;
import org.apache.phoenix.schema.PTable.LinkType;
import org.apache.phoenix.schema.PTable.ViewType;
import org.apache.phoenix.schema.PTableImpl;
import org.apache.phoenix.schema.PTableType;
import org.apache.phoenix.schema.SortOrder;
import org.apache.phoenix.schema.TableNotFoundException;
import org.apache.phoenix.util.ByteUtil;
import org.apache.phoenix.util.IndexUtil;
import org.apache.phoenix.util.KeyValueUtil;
import org.apache.phoenix.util.MetaDataUtil;
import org.apache.phoenix.util.SchemaUtil;
import org.apache.phoenix.util.ServerUtil;
import org.slf4j.Logger;
import org.slf4j.LoggerFactory;

import com.google.common.cache.Cache;
import com.google.common.collect.Lists;
import com.google.protobuf.RpcCallback;
import com.google.protobuf.RpcController;
import com.google.protobuf.Service;

/**
 * 
 * Endpoint co-processor through which all Phoenix metadata mutations flow.
 * We only allow mutations to the latest version of a Phoenix table (i.e. the
 * timeStamp must be increasing).
 * For adding/dropping columns use a sequence number on the table to ensure that
 * the client has the latest version.
 * The timeStamp on the table correlates with the timeStamp on the data row.
 * TODO: we should enforce that a metadata mutation uses a timeStamp bigger than
 * any in use on the data table, b/c otherwise we can end up with data rows that
 * are not valid against a schema row.
 *
 * 
 * @since 0.1
 */
public class MetaDataEndpointImpl extends MetaDataProtocol implements CoprocessorService, Coprocessor {
    private static final Logger logger = LoggerFactory.getLogger(MetaDataEndpointImpl.class);

    // KeyValues for Table
    private static final KeyValue TABLE_TYPE_KV = KeyValue.createFirstOnRow(ByteUtil.EMPTY_BYTE_ARRAY, TABLE_FAMILY_BYTES, TABLE_TYPE_BYTES);
    private static final KeyValue TABLE_SEQ_NUM_KV = KeyValue.createFirstOnRow(ByteUtil.EMPTY_BYTE_ARRAY, TABLE_FAMILY_BYTES, TABLE_SEQ_NUM_BYTES);
    private static final KeyValue COLUMN_COUNT_KV = KeyValue.createFirstOnRow(ByteUtil.EMPTY_BYTE_ARRAY, TABLE_FAMILY_BYTES, COLUMN_COUNT_BYTES);
    private static final KeyValue SALT_BUCKETS_KV = KeyValue.createFirstOnRow(ByteUtil.EMPTY_BYTE_ARRAY, TABLE_FAMILY_BYTES, SALT_BUCKETS_BYTES);
    private static final KeyValue PK_NAME_KV = KeyValue.createFirstOnRow(ByteUtil.EMPTY_BYTE_ARRAY, TABLE_FAMILY_BYTES, PK_NAME_BYTES);
    private static final KeyValue DATA_TABLE_NAME_KV = KeyValue.createFirstOnRow(ByteUtil.EMPTY_BYTE_ARRAY, TABLE_FAMILY_BYTES, DATA_TABLE_NAME_BYTES);
    private static final KeyValue INDEX_STATE_KV = KeyValue.createFirstOnRow(ByteUtil.EMPTY_BYTE_ARRAY, TABLE_FAMILY_BYTES, INDEX_STATE_BYTES);
    private static final KeyValue IMMUTABLE_ROWS_KV = KeyValue.createFirstOnRow(ByteUtil.EMPTY_BYTE_ARRAY, TABLE_FAMILY_BYTES, IMMUTABLE_ROWS_BYTES);
    private static final KeyValue VIEW_EXPRESSION_KV = KeyValue.createFirstOnRow(ByteUtil.EMPTY_BYTE_ARRAY, TABLE_FAMILY_BYTES, VIEW_STATEMENT_BYTES);
    private static final KeyValue DEFAULT_COLUMN_FAMILY_KV = KeyValue.createFirstOnRow(ByteUtil.EMPTY_BYTE_ARRAY, TABLE_FAMILY_BYTES, DEFAULT_COLUMN_FAMILY_NAME_BYTES);
    private static final KeyValue DISABLE_WAL_KV = KeyValue.createFirstOnRow(ByteUtil.EMPTY_BYTE_ARRAY, TABLE_FAMILY_BYTES, DISABLE_WAL_BYTES);
    private static final KeyValue MULTI_TENANT_KV = KeyValue.createFirstOnRow(ByteUtil.EMPTY_BYTE_ARRAY, TABLE_FAMILY_BYTES, MULTI_TENANT_BYTES);
    private static final KeyValue VIEW_TYPE_KV = KeyValue.createFirstOnRow(ByteUtil.EMPTY_BYTE_ARRAY, TABLE_FAMILY_BYTES, VIEW_TYPE_BYTES);
    private static final KeyValue VIEW_INDEX_ID_KV = KeyValue.createFirstOnRow(ByteUtil.EMPTY_BYTE_ARRAY, TABLE_FAMILY_BYTES, VIEW_INDEX_ID_BYTES);
    private static final List<KeyValue> TABLE_KV_COLUMNS = Arrays.<KeyValue>asList(
            TABLE_TYPE_KV,
            TABLE_SEQ_NUM_KV,
            COLUMN_COUNT_KV,
            SALT_BUCKETS_KV,
            PK_NAME_KV,
            DATA_TABLE_NAME_KV,
            INDEX_STATE_KV,
            IMMUTABLE_ROWS_KV,
            VIEW_EXPRESSION_KV,
            DEFAULT_COLUMN_FAMILY_KV,
            DISABLE_WAL_KV,
            MULTI_TENANT_KV,
            VIEW_TYPE_KV,
            VIEW_INDEX_ID_KV
            );
    static {
        Collections.sort(TABLE_KV_COLUMNS, KeyValue.COMPARATOR);
    }
    private static final int TABLE_TYPE_INDEX = TABLE_KV_COLUMNS.indexOf(TABLE_TYPE_KV);
    private static final int TABLE_SEQ_NUM_INDEX = TABLE_KV_COLUMNS.indexOf(TABLE_SEQ_NUM_KV);
    private static final int COLUMN_COUNT_INDEX = TABLE_KV_COLUMNS.indexOf(COLUMN_COUNT_KV);
    private static final int SALT_BUCKETS_INDEX = TABLE_KV_COLUMNS.indexOf(SALT_BUCKETS_KV);
    private static final int PK_NAME_INDEX = TABLE_KV_COLUMNS.indexOf(PK_NAME_KV);
    private static final int DATA_TABLE_NAME_INDEX = TABLE_KV_COLUMNS.indexOf(DATA_TABLE_NAME_KV);
    private static final int INDEX_STATE_INDEX = TABLE_KV_COLUMNS.indexOf(INDEX_STATE_KV);
    private static final int IMMUTABLE_ROWS_INDEX = TABLE_KV_COLUMNS.indexOf(IMMUTABLE_ROWS_KV);
    private static final int VIEW_STATEMENT_INDEX = TABLE_KV_COLUMNS.indexOf(VIEW_EXPRESSION_KV);
    private static final int DEFAULT_COLUMN_FAMILY_INDEX = TABLE_KV_COLUMNS.indexOf(DEFAULT_COLUMN_FAMILY_KV);
    private static final int DISABLE_WAL_INDEX = TABLE_KV_COLUMNS.indexOf(DISABLE_WAL_KV);
    private static final int MULTI_TENANT_INDEX = TABLE_KV_COLUMNS.indexOf(MULTI_TENANT_KV);
    private static final int VIEW_TYPE_INDEX = TABLE_KV_COLUMNS.indexOf(VIEW_TYPE_KV);
    private static final int VIEW_INDEX_ID_INDEX = TABLE_KV_COLUMNS.indexOf(VIEW_INDEX_ID_KV);
    
    // KeyValues for Column
    private static final KeyValue DECIMAL_DIGITS_KV = KeyValue.createFirstOnRow(ByteUtil.EMPTY_BYTE_ARRAY, TABLE_FAMILY_BYTES, DECIMAL_DIGITS_BYTES);
    private static final KeyValue COLUMN_SIZE_KV = KeyValue.createFirstOnRow(ByteUtil.EMPTY_BYTE_ARRAY, TABLE_FAMILY_BYTES, COLUMN_SIZE_BYTES);
    private static final KeyValue NULLABLE_KV = KeyValue.createFirstOnRow(ByteUtil.EMPTY_BYTE_ARRAY, TABLE_FAMILY_BYTES, NULLABLE_BYTES);
    private static final KeyValue DATA_TYPE_KV = KeyValue.createFirstOnRow(ByteUtil.EMPTY_BYTE_ARRAY, TABLE_FAMILY_BYTES, DATA_TYPE_BYTES);
    private static final KeyValue ORDINAL_POSITION_KV = KeyValue.createFirstOnRow(ByteUtil.EMPTY_BYTE_ARRAY, TABLE_FAMILY_BYTES, ORDINAL_POSITION_BYTES);
    private static final KeyValue SORT_ORDER_KV = KeyValue.createFirstOnRow(ByteUtil.EMPTY_BYTE_ARRAY, TABLE_FAMILY_BYTES, SORT_ORDER_BYTES);
    private static final KeyValue ARRAY_SIZE_KV = KeyValue.createFirstOnRow(ByteUtil.EMPTY_BYTE_ARRAY, TABLE_FAMILY_BYTES, ARRAY_SIZE_BYTES);
    private static final KeyValue VIEW_CONSTANT_KV = KeyValue.createFirstOnRow(ByteUtil.EMPTY_BYTE_ARRAY, TABLE_FAMILY_BYTES, VIEW_CONSTANT_BYTES);
    private static final List<KeyValue> COLUMN_KV_COLUMNS = Arrays.<KeyValue>asList(
            DECIMAL_DIGITS_KV,
            COLUMN_SIZE_KV,
            NULLABLE_KV,
            DATA_TYPE_KV,
            ORDINAL_POSITION_KV,
            SORT_ORDER_KV,
            DATA_TABLE_NAME_KV, // included in both column and table row for metadata APIs
            ARRAY_SIZE_KV,
            VIEW_CONSTANT_KV
            );
    static {
        Collections.sort(COLUMN_KV_COLUMNS, KeyValue.COMPARATOR);
    }
    private static final int DECIMAL_DIGITS_INDEX = COLUMN_KV_COLUMNS.indexOf(DECIMAL_DIGITS_KV);
    private static final int COLUMN_SIZE_INDEX = COLUMN_KV_COLUMNS.indexOf(COLUMN_SIZE_KV);
    private static final int NULLABLE_INDEX = COLUMN_KV_COLUMNS.indexOf(NULLABLE_KV);
    private static final int DATA_TYPE_INDEX = COLUMN_KV_COLUMNS.indexOf(DATA_TYPE_KV);
    private static final int ORDINAL_POSITION_INDEX = COLUMN_KV_COLUMNS.indexOf(ORDINAL_POSITION_KV);
    private static final int SORT_ORDER_INDEX = COLUMN_KV_COLUMNS.indexOf(SORT_ORDER_KV);
    private static final int ARRAY_SIZE_INDEX = COLUMN_KV_COLUMNS.indexOf(ARRAY_SIZE_KV);
    private static final int VIEW_CONSTANT_INDEX = COLUMN_KV_COLUMNS.indexOf(VIEW_CONSTANT_KV);
    
    private static final int LINK_TYPE_INDEX = 0;

    private static PName newPName(byte[] keyBuffer, int keyOffset, int keyLength) {
        if (keyLength <= 0) {
            return null;
        }
        int length = getVarCharLength(keyBuffer, keyOffset, keyLength);
        return PNameFactory.newName(keyBuffer, keyOffset, length);
    }

    private static Scan newTableRowsScan(byte[] key, long startTimeStamp, long stopTimeStamp)
            throws IOException {
        Scan scan = new Scan();
        scan.setTimeRange(startTimeStamp, stopTimeStamp);
        scan.setStartRow(key);
        byte[] stopKey = ByteUtil.concat(key, QueryConstants.SEPARATOR_BYTE_ARRAY);
        ByteUtil.nextKey(stopKey, stopKey.length);
        scan.setStopRow(stopKey);
        return scan;
    }

    private RegionCoprocessorEnvironment env;

    private static MetaDataMutationResult checkTableKeyInRegion(byte[] key, HRegion region) {
        byte[] startKey = region.getStartKey();
        byte[] endKey = region.getEndKey();
        if (Bytes.compareTo(startKey, key) <= 0
                && (Bytes.compareTo(HConstants.LAST_ROW, endKey) == 0 || Bytes.compareTo(key,
                    endKey) < 0)) {
            return null; // normal case;
        }
        return new MetaDataMutationResult(MutationCode.TABLE_NOT_IN_REGION,
                EnvironmentEdgeManager.currentTimeMillis(), null);
    }

    /**
     * Stores a reference to the coprocessor environment provided by the
     * {@link org.apache.hadoop.hbase.regionserver.RegionCoprocessorHost} from the region where this
     * coprocessor is loaded. Since this is a coprocessor endpoint, it always expects to be loaded
     * on a table region, so always expects this to be an instance of
     * {@link RegionCoprocessorEnvironment}.
     * @param env the environment provided by the coprocessor host
     * @throws IOException if the provided environment is not an instance of
     *             {@code RegionCoprocessorEnvironment}
     */
    @Override
    public void start(CoprocessorEnvironment env) throws IOException {
        if (env instanceof RegionCoprocessorEnvironment) {
            this.env = (RegionCoprocessorEnvironment) env;
        } else {
            throw new CoprocessorException("Must be loaded on a table region!");
        }
    }

    @Override
    public void stop(CoprocessorEnvironment env) throws IOException {
        // nothing to do
    }

    @Override
    public Service getService() {
        return this;
    }

    @Override
    public void getTable(RpcController controller, GetTableRequest request,
            RpcCallback<MetaDataResponse> done) {
        MetaDataResponse.Builder builder = MetaDataResponse.newBuilder();
        byte[] tenantId = request.getTenantId().toByteArray();
        byte[] schemaName = request.getSchemaName().toByteArray();
        byte[] tableName = request.getTableName().toByteArray();
        byte[] key = SchemaUtil.getTableKey(tenantId, schemaName, tableName);
        long tableTimeStamp = request.getTableTimestamp();

        try {
            // TODO: check that key is within region.getStartKey() and region.getEndKey()
            // and return special code to force client to lookup region from meta.
            HRegion region = env.getRegion();
            MetaDataMutationResult result = checkTableKeyInRegion(key, region);
            if (result != null) {
                done.run(MetaDataMutationResult.toProto(result));
                return;
            }

            long currentTime = EnvironmentEdgeManager.currentTimeMillis();
            PTable table = doGetTable(key, request.getClientTimestamp());
            if (table == null) {
                builder.setReturnCode(MetaDataProtos.MutationCode.TABLE_NOT_FOUND);
                builder.setMutationTime(currentTime);
                done.run(builder.build());
                return;
            }
            builder.setReturnCode(MetaDataProtos.MutationCode.TABLE_ALREADY_EXISTS);
            builder.setMutationTime(currentTime);
            if (table.getTimeStamp() != tableTimeStamp) {
                builder.setTable(PTableImpl.toProto(table));
            }
            done.run(builder.build());
            return;
        } catch (Throwable t) {
        	logger.error("getTable failed", t);
            ProtobufUtil.setControllerException(controller,
                ServerUtil.createIOException(SchemaUtil.getTableName(schemaName, tableName), t));
        }
    }

    private PTable doGetTable(byte[] key, long clientTimeStamp) throws IOException, SQLException {
        ImmutableBytesPtr cacheKey = new ImmutableBytesPtr(key);
        Cache<ImmutableBytesPtr, PTable> metaDataCache =
                GlobalCache.getInstance(this.env).getMetaDataCache();
        PTable table = metaDataCache.getIfPresent(cacheKey);
        // We only cache the latest, so we'll end up building the table with every call if the
        // client connection has specified an SCN.
        // TODO: If we indicate to the client that we're returning an older version, but there's a
        // newer version available, the client
        // can safely not call this, since we only allow modifications to the latest.
        if (table != null && table.getTimeStamp() < clientTimeStamp) {
            // Table on client is up-to-date with table on server, so just return
            if (isTableDeleted(table)) {
                return null;
            }
            return table;
        }
        // Ask Lars about the expense of this call - if we don't take the lock, we still won't get
        // partial results
        // get the co-processor environment
        // TODO: check that key is within region.getStartKey() and region.getEndKey()
        // and return special code to force client to lookup region from meta.
        HRegion region = env.getRegion();
        /*
         * Lock directly on key, though it may be an index table. This will just prevent a table
         * from getting rebuilt too often.
         */
        RowLock rowLock = region.getRowLock(key);
        if (rowLock == null) {
            throw new IOException("Failed to acquire lock on " + Bytes.toStringBinary(key));
        }
        try {
            // Try cache again in case we were waiting on a lock
            table = metaDataCache.getIfPresent(cacheKey);
            // We only cache the latest, so we'll end up building the table with every call if the
            // client connection has specified an SCN.
            // TODO: If we indicate to the client that we're returning an older version, but there's
            // a newer version available, the client
            // can safely not call this, since we only allow modifications to the latest.
            if (table != null && table.getTimeStamp() < clientTimeStamp) {
                // Table on client is up-to-date with table on server, so just return
                if (isTableDeleted(table)) {
                    return null;
                }
                return table;
            }
            // Query for the latest table first, since it's not cached
            table = buildTable(key, cacheKey, region, HConstants.LATEST_TIMESTAMP);
            if (table != null && table.getTimeStamp() < clientTimeStamp) {
                return table;
            }
            // Otherwise, query for an older version of the table - it won't be cached
            return buildTable(key, cacheKey, region, clientTimeStamp);
        } finally {
            rowLock.release();
        }
    }

    private PTable buildTable(byte[] key, ImmutableBytesPtr cacheKey, HRegion region,
            long clientTimeStamp) throws IOException, SQLException {
        Scan scan = newTableRowsScan(key, MIN_TABLE_TIMESTAMP, clientTimeStamp);
        RegionScanner scanner = region.getScanner(scan);

        Cache<ImmutableBytesPtr,PTable> metaDataCache = GlobalCache.getInstance(this.env).getMetaDataCache();
        try {
            PTable oldTable = metaDataCache.getIfPresent(cacheKey);
            long tableTimeStamp = oldTable == null ? MIN_TABLE_TIMESTAMP-1 : oldTable.getTimeStamp();
            PTable newTable;
            newTable = getTable(scanner, clientTimeStamp, tableTimeStamp);
            if (newTable == null) {
                return null;
            }
            if (oldTable == null || tableTimeStamp < newTable.getTimeStamp()) {
                if (logger.isDebugEnabled()) {
                    logger.debug("Caching table "
                            + Bytes.toStringBinary(cacheKey.get(), cacheKey.getOffset(),
                                cacheKey.getLength()) + " at seqNum "
                            + newTable.getSequenceNumber() + " with newer timestamp "
                            + newTable.getTimeStamp() + " versus " + tableTimeStamp);
                }
                metaDataCache.put(cacheKey, newTable);
            }
            return newTable;
        } finally {
            scanner.close();
        }
    }

    private void addIndexToTable(PName tenantId, PName schemaName, PName indexName, PName tableName, long clientTimeStamp, List<PTable> indexes) throws IOException, SQLException {
        byte[] key = SchemaUtil.getTableKey(tenantId == null ? ByteUtil.EMPTY_BYTE_ARRAY : tenantId.getBytes(), schemaName.getBytes(), indexName.getBytes());
        PTable indexTable = doGetTable(key, clientTimeStamp);
        if (indexTable == null) {
            ServerUtil.throwIOException("Index not found", new TableNotFoundException(schemaName.getString(), indexName.getString()));
            return;
        }
        indexes.add(indexTable);
    }

    private void addColumnToTable(List<Cell> results, PName colName, PName famName,
        Cell[] colKeyValues, List<PColumn> columns) {
        int i = 0;
        int j = 0;
        while (i < results.size() && j < COLUMN_KV_COLUMNS.size()) {
            Cell kv = results.get(i);
            Cell searchKv = COLUMN_KV_COLUMNS.get(j);
            int cmp =
                    Bytes.compareTo(kv.getQualifierArray(), kv.getQualifierOffset(),
                        kv.getQualifierLength(), searchKv.getQualifierArray(),
                        searchKv.getQualifierOffset(), searchKv.getQualifierLength());
            if (cmp == 0) {
                colKeyValues[j++] = kv;
                i++;
            } else if (cmp > 0) {
                colKeyValues[j++] = null;
            } else {
                i++; // shouldn't happen - means unexpected KV in system table column row
            }
        }

        if (colKeyValues[DATA_TYPE_INDEX] == null || colKeyValues[NULLABLE_INDEX] == null
                || colKeyValues[ORDINAL_POSITION_INDEX] == null) {
            throw new IllegalStateException("Didn't find all required key values in '"
                    + colName.getString() + "' column metadata row");
        }

        Cell columnSizeKv = colKeyValues[COLUMN_SIZE_INDEX];
        Integer maxLength =
                columnSizeKv == null ? null : PDataType.INTEGER.getCodec().decodeInt(
                    columnSizeKv.getValueArray(), columnSizeKv.getValueOffset(), SortOrder.getDefault());
        Cell decimalDigitKv = colKeyValues[DECIMAL_DIGITS_INDEX];
        Integer scale =
                decimalDigitKv == null ? null : PDataType.INTEGER.getCodec().decodeInt(
                    decimalDigitKv.getValueArray(), decimalDigitKv.getValueOffset(), SortOrder.getDefault());
        Cell ordinalPositionKv = colKeyValues[ORDINAL_POSITION_INDEX];
        int position =
                PDataType.INTEGER.getCodec().decodeInt(ordinalPositionKv.getValueArray(),
                    ordinalPositionKv.getValueOffset(), SortOrder.getDefault());
        Cell nullableKv = colKeyValues[NULLABLE_INDEX];
        boolean isNullable =
                PDataType.INTEGER.getCodec().decodeInt(nullableKv.getValueArray(),
                    nullableKv.getValueOffset(), SortOrder.getDefault()) != ResultSetMetaData.columnNoNulls;
        Cell dataTypeKv = colKeyValues[DATA_TYPE_INDEX];
        PDataType dataType =
                PDataType.fromTypeId(PDataType.INTEGER.getCodec().decodeInt(
                  dataTypeKv.getValueArray(), dataTypeKv.getValueOffset(), SortOrder.getDefault()));
        if (maxLength == null && dataType == PDataType.BINARY) dataType = PDataType.VARBINARY; // For
                                                                                               // backward
                                                                                               // compatibility.
        Cell sortOrderKv = colKeyValues[SORT_ORDER_INDEX];
        SortOrder sortOrder =
        		sortOrderKv == null ? SortOrder.getDefault() : SortOrder.fromSystemValue(PDataType.INTEGER
                        .getCodec().decodeInt(sortOrderKv.getValueArray(),
                        		sortOrderKv.getValueOffset(), SortOrder.getDefault()));
        
        Cell arraySizeKv = colKeyValues[ARRAY_SIZE_INDEX];
        Integer arraySize = arraySizeKv == null ? null : 
          PDataType.INTEGER.getCodec().decodeInt(arraySizeKv.getValueArray(), arraySizeKv.getValueOffset(), SortOrder.getDefault());
 
        Cell viewConstantKv = colKeyValues[VIEW_CONSTANT_INDEX];
        byte[] viewConstant = viewConstantKv == null ? null : viewConstantKv.getValue();
        PColumn column = new PColumnImpl(colName, famName, dataType, maxLength, scale, isNullable,
                        position - 1, sortOrder, arraySize, viewConstant);
        columns.add(column);
    }
    
    private PTable getTable(RegionScanner scanner, long clientTimeStamp, long tableTimeStamp)
        throws IOException, SQLException {
        List<Cell> results = Lists.newArrayList();
        scanner.next(results);
        if (results.isEmpty()) {
            return null;
        }
        Cell[] tableKeyValues = new Cell[TABLE_KV_COLUMNS.size()];
        Cell[] colKeyValues = new Cell[COLUMN_KV_COLUMNS.size()];
    
        // Create PTable based on KeyValues from scan
        Cell keyValue = results.get(0);
        byte[] keyBuffer = keyValue.getRowArray();
        int keyLength = keyValue.getRowLength();
        int keyOffset = keyValue.getRowOffset();
        PName tenantId = newPName(keyBuffer, keyOffset, keyLength);
        int tenantIdLength = (tenantId == null) ? 0 : tenantId.getBytes().length;
        if (tenantIdLength == 0) {
            tenantId = null;
        }
        PName schemaName = newPName(keyBuffer, keyOffset+tenantIdLength+1, keyLength);
        int schemaNameLength = schemaName.getBytes().length;
        int tableNameLength = keyLength - schemaNameLength - 1 - tenantIdLength - 1;
        byte[] tableNameBytes = new byte[tableNameLength];
        System.arraycopy(keyBuffer, keyOffset + schemaNameLength + 1 + tenantIdLength + 1,
            tableNameBytes, 0, tableNameLength);
        PName tableName = PNameFactory.newName(tableNameBytes);
    
        int offset = tenantIdLength + schemaNameLength + tableNameLength + 3;
        // This will prevent the client from continually looking for the current
        // table when we know that there will never be one since we disallow updates
        // unless the table is the latest
        // If we already have a table newer than the one we just found and
        // the client timestamp is less that the existing table time stamp,
        // bump up the timeStamp to right before the client time stamp, since
        // we know it can't possibly change.
        long timeStamp = keyValue.getTimestamp();
        // long timeStamp = tableTimeStamp > keyValue.getTimestamp() &&
        // clientTimeStamp < tableTimeStamp
        // ? clientTimeStamp-1
        // : keyValue.getTimestamp();
    
        int i = 0;
        int j = 0;
        while (i < results.size() && j < TABLE_KV_COLUMNS.size()) {
            Cell kv = results.get(i);
            Cell searchKv = TABLE_KV_COLUMNS.get(j);
            int cmp =
                    Bytes.compareTo(kv.getQualifierArray(), kv.getQualifierOffset(),
                        kv.getQualifierLength(), searchKv.getQualifierArray(),
                        searchKv.getQualifierOffset(), searchKv.getQualifierLength());
            if (cmp == 0) {
                timeStamp = Math.max(timeStamp, kv.getTimestamp()); // Find max timestamp of table
                                                                    // header row
                tableKeyValues[j++] = kv;
                i++;
            } else if (cmp > 0) {
                tableKeyValues[j++] = null;
            } else {
                i++; // shouldn't happen - means unexpected KV in system table header row
            }
        }
        // TABLE_TYPE, TABLE_SEQ_NUM and COLUMN_COUNT are required.
        if (tableKeyValues[TABLE_TYPE_INDEX] == null || tableKeyValues[TABLE_SEQ_NUM_INDEX] == null
                || tableKeyValues[COLUMN_COUNT_INDEX] == null) {
            throw new IllegalStateException(
                    "Didn't find expected key values for table row in metadata row");
        }

        Cell tableTypeKv = tableKeyValues[TABLE_TYPE_INDEX];
        PTableType tableType =
                PTableType
                        .fromSerializedValue(tableTypeKv.getValueArray()[tableTypeKv.getValueOffset()]);
        Cell tableSeqNumKv = tableKeyValues[TABLE_SEQ_NUM_INDEX];
        long tableSeqNum =
                PDataType.LONG.getCodec().decodeLong(tableSeqNumKv.getValueArray(),
                    tableSeqNumKv.getValueOffset(), SortOrder.getDefault());
        Cell columnCountKv = tableKeyValues[COLUMN_COUNT_INDEX];
        int columnCount =
                PDataType.INTEGER.getCodec().decodeInt(columnCountKv.getValueArray(),
                    columnCountKv.getValueOffset(), SortOrder.getDefault());
        Cell pkNameKv = tableKeyValues[PK_NAME_INDEX];
        PName pkName =
                pkNameKv != null ? newPName(pkNameKv.getValueArray(), pkNameKv.getValueOffset(),
                    pkNameKv.getValueLength()) : null;
        Cell saltBucketNumKv = tableKeyValues[SALT_BUCKETS_INDEX];
        Integer saltBucketNum =
                saltBucketNumKv != null ? (Integer) PDataType.INTEGER.getCodec().decodeInt(
                    saltBucketNumKv.getValueArray(), saltBucketNumKv.getValueOffset(), SortOrder.getDefault()) : null;
        Cell dataTableNameKv = tableKeyValues[DATA_TABLE_NAME_INDEX];
        PName dataTableName =
                dataTableNameKv != null ? newPName(dataTableNameKv.getValueArray(),
                    dataTableNameKv.getValueOffset(), dataTableNameKv.getValueLength()) : null;
        Cell indexStateKv = tableKeyValues[INDEX_STATE_INDEX];
        PIndexState indexState =
                indexStateKv == null ? null : PIndexState.fromSerializedValue(indexStateKv
                        .getValueArray()[indexStateKv.getValueOffset()]);
        Cell immutableRowsKv = tableKeyValues[IMMUTABLE_ROWS_INDEX];
        boolean isImmutableRows =
                immutableRowsKv == null ? false : (Boolean) PDataType.BOOLEAN.toObject(
                    immutableRowsKv.getValueArray(), immutableRowsKv.getValueOffset(),
                    immutableRowsKv.getValueLength());
        Cell defaultFamilyNameKv = tableKeyValues[DEFAULT_COLUMN_FAMILY_INDEX];
        PName defaultFamilyName = defaultFamilyNameKv != null ? newPName(defaultFamilyNameKv.getValueArray(), defaultFamilyNameKv.getValueOffset(), defaultFamilyNameKv.getValueLength()) : null;
        Cell viewStatementKv = tableKeyValues[VIEW_STATEMENT_INDEX];
        String viewStatement = viewStatementKv != null ? (String)PDataType.VARCHAR.toObject(viewStatementKv.getValueArray(), viewStatementKv.getValueOffset(), viewStatementKv.getValueLength()) : null;
        Cell disableWALKv = tableKeyValues[DISABLE_WAL_INDEX];
        boolean disableWAL = disableWALKv == null ? PTable.DEFAULT_DISABLE_WAL : Boolean.TRUE.equals(PDataType.BOOLEAN.toObject(disableWALKv.getValueArray(), disableWALKv.getValueOffset(), disableWALKv.getValueLength()));
        Cell multiTenantKv = tableKeyValues[MULTI_TENANT_INDEX];
        boolean multiTenant = multiTenantKv == null ? false : Boolean.TRUE.equals(PDataType.BOOLEAN.toObject(multiTenantKv.getValueArray(), multiTenantKv.getValueOffset(), multiTenantKv.getValueLength()));
        Cell viewTypeKv = tableKeyValues[VIEW_TYPE_INDEX];
        ViewType viewType = viewTypeKv == null ? null : ViewType.fromSerializedValue(viewTypeKv.getValueArray()[viewTypeKv.getValueOffset()]);
        Cell viewIndexIdKv = tableKeyValues[VIEW_INDEX_ID_INDEX];
        Short viewIndexId = viewIndexIdKv == null ? null : (Short)MetaDataUtil.getViewIndexIdDataType().getCodec().decodeShort(viewIndexIdKv.getValueArray(), viewIndexIdKv.getValueOffset(), SortOrder.getDefault());
        
        List<PColumn> columns = Lists.newArrayListWithExpectedSize(columnCount);
        List<PTable> indexes = new ArrayList<PTable>();
        List<PName> physicalTables = new ArrayList<PName>();
        while (true) {
          results.clear();
          scanner.next(results);
          if (results.isEmpty()) {
              break;
          }
          Cell colKv = results.get(LINK_TYPE_INDEX);
          int colKeyLength = colKv.getRowLength();
          PName colName = newPName(colKv.getRowArray(), colKv.getRowOffset() + offset, colKeyLength-offset);
          int colKeyOffset = offset + colName.getBytes().length + 1;
          PName famName = newPName(colKv.getRowArray(), colKv.getRowOffset() + colKeyOffset, colKeyLength-colKeyOffset);
          if (colName.getString().isEmpty() && famName != null) {
              LinkType linkType = LinkType.fromSerializedValue(colKv.getValueArray()[colKv.getValueOffset()]);
              if (linkType == LinkType.INDEX_TABLE) {
                  addIndexToTable(tenantId, schemaName, famName, tableName, clientTimeStamp, indexes);
              } else if (linkType == LinkType.PHYSICAL_TABLE) {
                  physicalTables.add(famName);
              } else {
                  logger.warn("Unknown link type: " + colKv.getValueArray()[colKv.getValueOffset()] + " for " + SchemaUtil.getTableName(schemaName.getString(), tableName.getString()));
              }
          } else {
              addColumnToTable(results, colName, famName, colKeyValues, columns);
          }
        }

        return PTableImpl.makePTable(tenantId, schemaName, tableName, tableType, indexState, timeStamp, 
            tableSeqNum, pkName, saltBucketNum, columns, tableType == INDEX ? dataTableName : null, 
            indexes, isImmutableRows, physicalTables, defaultFamilyName, viewStatement, disableWAL, 
            multiTenant, viewType, viewIndexId);
    }

    private PTable buildDeletedTable(byte[] key, ImmutableBytesPtr cacheKey, HRegion region,
        long clientTimeStamp) throws IOException {
        if (clientTimeStamp == HConstants.LATEST_TIMESTAMP) {
            return null;
        }
    
        Scan scan = newTableRowsScan(key, clientTimeStamp, HConstants.LATEST_TIMESTAMP);
        scan.setFilter(new FirstKeyOnlyFilter());
        scan.setRaw(true);
        RegionScanner scanner = region.getScanner(scan);
        List<Cell> results = Lists.<Cell> newArrayList();
        scanner.next(results);
        // HBase ignores the time range on a raw scan (HBASE-7362)
        if (!results.isEmpty() && results.get(0).getTimestamp() > clientTimeStamp) {
            Cell kv = results.get(0);
            if (kv.getTypeByte() == Type.Delete.getCode()) {
                Cache<ImmutableBytesPtr, PTable> metaDataCache =
                        GlobalCache.getInstance(this.env).getMetaDataCache();
                PTable table = newDeletedTableMarker(kv.getTimestamp());
                metaDataCache.put(cacheKey, table);
                return table;
            }
        }
        return null;
    }

    private static PTable newDeletedTableMarker(long timestamp) {
        return new PTableImpl(timestamp);
    }

    private static boolean isTableDeleted(PTable table) {
        return table.getName() == null;
    }

    private PTable loadTable(RegionCoprocessorEnvironment env, byte[] key,
        ImmutableBytesPtr cacheKey, long clientTimeStamp, long asOfTimeStamp)
        throws IOException, SQLException {
        HRegion region = env.getRegion();
        Cache<ImmutableBytesPtr,PTable> metaDataCache = GlobalCache.getInstance(this.env).getMetaDataCache();
        PTable table = metaDataCache.getIfPresent(cacheKey);
        // We always cache the latest version - fault in if not in cache
        if (table != null || (table = buildTable(key, cacheKey, region, asOfTimeStamp)) != null) {
            return table;
        }
        // if not found then check if newer table already exists and add delete marker for timestamp
        // found
        if (table == null
                && (table = buildDeletedTable(key, cacheKey, region, clientTimeStamp)) != null) {
            return table;
        }
        return null;
    }
    
    
    @Override
    public void createTable(RpcController controller, CreateTableRequest request,
            RpcCallback<MetaDataResponse> done) {
        MetaDataResponse.Builder builder = MetaDataResponse.newBuilder();
        byte[][] rowKeyMetaData = new byte[3][];
        byte[] schemaName = null;
        byte[] tableName = null;

        try {
            List<Mutation> tableMetadata = ProtobufUtil.getMutations(request);
            MetaDataUtil.getTenantIdAndSchemaAndTableName(tableMetadata, rowKeyMetaData);
            byte[] tenantIdBytes = rowKeyMetaData[PhoenixDatabaseMetaData.TENANT_ID_INDEX];
            schemaName = rowKeyMetaData[PhoenixDatabaseMetaData.SCHEMA_NAME_INDEX];
            tableName = rowKeyMetaData[PhoenixDatabaseMetaData.TABLE_NAME_INDEX];
            byte[] parentTableName = MetaDataUtil.getParentTableName(tableMetadata);
            byte[] lockTableName = parentTableName == null ? tableName : parentTableName;
            byte[] lockKey = SchemaUtil.getTableKey(tenantIdBytes, schemaName, lockTableName);
            byte[] key =
                    parentTableName == null ? lockKey : SchemaUtil.getTableKey(tenantIdBytes,
                        schemaName, tableName);
            byte[] parentKey = parentTableName == null ? null : lockKey;

            HRegion region = env.getRegion();
            MetaDataMutationResult result = checkTableKeyInRegion(lockKey, region);
            if (result != null) {
                done.run(MetaDataMutationResult.toProto(result));
                return;
            }
            List<RowLock> locks = Lists.newArrayList();
            long clientTimeStamp = MetaDataUtil.getClientTimeStamp(tableMetadata);
            try {
                acquireLock(region, lockKey, locks);
                if (key != lockKey) {
                    acquireLock(region, key, locks);
                }
                // Load parent table first
                PTable parentTable = null;
                ImmutableBytesPtr parentCacheKey = null;
                if (parentKey != null) {
                    parentCacheKey = new ImmutableBytesPtr(parentKey);
                    parentTable =
                            loadTable(env, parentKey, parentCacheKey, clientTimeStamp,
                                clientTimeStamp);
                    if (parentTable == null || isTableDeleted(parentTable)) {
                        builder.setReturnCode(MetaDataProtos.MutationCode.PARENT_TABLE_NOT_FOUND);
                        builder.setMutationTime(EnvironmentEdgeManager.currentTimeMillis());
                        builder.setTable(PTableImpl.toProto(parentTable));
                        done.run(builder.build());
                        return;
                    }
                    // If parent table isn't at the expected sequence number, then return
                    if (parentTable.getSequenceNumber() != MetaDataUtil
                            .getParentSequenceNumber(tableMetadata)) {
                        builder.setReturnCode(MetaDataProtos.MutationCode.CONCURRENT_TABLE_MUTATION);
                        builder.setMutationTime(EnvironmentEdgeManager.currentTimeMillis());
                        builder.setTable(PTableImpl.toProto(parentTable));
                        done.run(builder.build());
                        return;
                    }
                }
                // Load child table next
                ImmutableBytesPtr cacheKey = new ImmutableBytesPtr(key);
                // Get as of latest timestamp so we can detect if we have a newer table that already
                // exists
                // without making an additional query
                PTable table =
                        loadTable(env, key, cacheKey, clientTimeStamp, HConstants.LATEST_TIMESTAMP);
                if (table != null) {
                    if (table.getTimeStamp() < clientTimeStamp) {
                        // If the table is older than the client time stamp and it's deleted,
                        // continue
                        if (!isTableDeleted(table)) {
                            builder.setReturnCode(MetaDataProtos.MutationCode.TABLE_ALREADY_EXISTS);
                            builder.setMutationTime(EnvironmentEdgeManager.currentTimeMillis());
                            builder.setTable(PTableImpl.toProto(table));
                            done.run(builder.build());
                            return;
                        }
                    } else {
                        builder.setReturnCode(MetaDataProtos.MutationCode.NEWER_TABLE_FOUND);
                        builder.setMutationTime(EnvironmentEdgeManager.currentTimeMillis());
                        builder.setTable(PTableImpl.toProto(table));
                        done.run(builder.build());
                        return;
                    }
                }
                // TODO: Switch this to HRegion#batchMutate when we want to support indexes on the
                // system
                // table. Basically, we get all the locks that we don't already hold for all the
                // tableMetadata rows. This ensures we don't have deadlock situations (ensuring
                // primary and
                // then index table locks are held, in that order). For now, we just don't support
                // indexing
                // on the system table. This is an issue because of the way we manage batch mutation
                // in the
                // Indexer.
                region.mutateRowsWithLocks(tableMetadata, Collections.<byte[]> emptySet());

                // Invalidate the cache - the next getTable call will add it
                // TODO: consider loading the table that was just created here, patching up the parent table, and updating the cache
                Cache<ImmutableBytesPtr,PTable> metaDataCache = GlobalCache.getInstance(this.env).getMetaDataCache();
                if (parentCacheKey != null) {
                    metaDataCache.invalidate(parentCacheKey);
                }
                metaDataCache.invalidate(cacheKey);
                // Get timeStamp from mutations - the above method sets it if it's unset
                long currentTimeStamp = MetaDataUtil.getClientTimeStamp(tableMetadata);
                builder.setReturnCode(MetaDataProtos.MutationCode.TABLE_NOT_FOUND);
                builder.setMutationTime(currentTimeStamp);
                done.run(builder.build());
                return;
            } finally {
                region.releaseRowLocks(locks);
            }
        } catch (Throwable t) {
          logger.error("createTable failed", t);
            ProtobufUtil.setControllerException(controller,
                ServerUtil.createIOException(SchemaUtil.getTableName(schemaName, tableName), t));
        }
    }


    private static void acquireLock(HRegion region, byte[] key, List<RowLock> locks)
        throws IOException {
        RowLock rowLock = region.getRowLock(key);
        if (rowLock == null) {
            throw new IOException("Failed to acquire lock on " + Bytes.toStringBinary(key));
        }
        locks.add(rowLock);
    }
    
    private static final byte[] PHYSICAL_TABLE_BYTES = new byte[] {PTable.LinkType.PHYSICAL_TABLE.getSerializedValue()};
    /**
     * @param tableName parent table's name
     * @return true if there exist a table that use this table as their base table.
     * TODO: should we pass a timestamp here?
     */
    private boolean hasViews(HRegion region, byte[] tenantId, PTable table) throws IOException {
        byte[] schemaName = table.getSchemaName().getBytes();
        byte[] tableName = table.getTableName().getBytes();
        Scan scan = new Scan();
        // If the table is multi-tenant, we need to check across all tenant_ids,
        // so we can't constrain the row key. Otherwise, any views would have
        // the same tenantId.
        if (!table.isMultiTenant()) {
            byte[] startRow = ByteUtil.concat(tenantId, QueryConstants.SEPARATOR_BYTE_ARRAY);
            byte[] stopRow = ByteUtil.nextKey(startRow);
            scan.setStartRow(startRow);
            scan.setStopRow(stopRow);
        }
        SingleColumnValueFilter linkFilter = new SingleColumnValueFilter(TABLE_FAMILY_BYTES, LINK_TYPE_BYTES, EQUAL, PHYSICAL_TABLE_BYTES);
        linkFilter.setFilterIfMissing(true);
        byte[] suffix = ByteUtil.concat(QueryConstants.SEPARATOR_BYTE_ARRAY, SchemaUtil.getTableNameAsBytes(schemaName, tableName));
        SuffixFilter rowFilter = new SuffixFilter(suffix);
        Filter filter = new FilterList(linkFilter, rowFilter);
        scan.setFilter(filter);
        scan.addColumn(TABLE_FAMILY_BYTES, LINK_TYPE_BYTES);
        RegionScanner scanner = region.getScanner(scan);
        try {
            List<Cell> results = newArrayList();
            scanner.next(results);
            return results.size() > 0;
        }
        finally {
            scanner.close();
        }
    }
    
    @Override
    public void dropTable(RpcController controller, DropTableRequest request,
            RpcCallback<MetaDataResponse> done) {
        MetaDataResponse.Builder builder = MetaDataResponse.newBuilder();
        byte[][] rowKeyMetaData = new byte[3][];
        String tableType = request.getTableType();
        byte[] schemaName = null;
        byte[] tableName = null;

        try {
            List<Mutation> tableMetadata = ProtobufUtil.getMutations(request);
            MetaDataUtil.getTenantIdAndSchemaAndTableName(tableMetadata, rowKeyMetaData);
            byte[] tenantIdBytes = rowKeyMetaData[PhoenixDatabaseMetaData.TENANT_ID_INDEX];
            schemaName = rowKeyMetaData[PhoenixDatabaseMetaData.SCHEMA_NAME_INDEX];
            tableName = rowKeyMetaData[PhoenixDatabaseMetaData.TABLE_NAME_INDEX];
            // Disallow deletion of a system table
            if (tableType.equals(PTableType.SYSTEM.getSerializedValue())) {
                builder.setReturnCode(MetaDataProtos.MutationCode.UNALLOWED_TABLE_MUTATION);
                builder.setMutationTime(EnvironmentEdgeManager.currentTimeMillis());
                done.run(builder.build());
                return;
            }
            List<byte[]> tableNamesToDelete = Lists.newArrayList();
            byte[] parentTableName = MetaDataUtil.getParentTableName(tableMetadata);
            byte[] lockTableName = parentTableName == null ? tableName : parentTableName;
            byte[] lockKey = SchemaUtil.getTableKey(tenantIdBytes, schemaName, lockTableName);
            byte[] key =
                    parentTableName == null ? lockKey : SchemaUtil.getTableKey(tenantIdBytes,
                        schemaName, tableName);

            HRegion region = env.getRegion();
            MetaDataMutationResult result = checkTableKeyInRegion(key, region);
            if (result != null) {
                done.run(MetaDataMutationResult.toProto(result));
                return;
            }
            List<RowLock> locks = Lists.newArrayList();
            try {
                acquireLock(region, lockKey, locks);
                if (key != lockKey) {
                    acquireLock(region, key, locks);
                }
                List<ImmutableBytesPtr> invalidateList = new ArrayList<ImmutableBytesPtr>();
                result =
                        doDropTable(key, tenantIdBytes, schemaName, tableName,
                            PTableType.fromSerializedValue(tableType), tableMetadata,
                            invalidateList, locks, tableNamesToDelete);
                if (result.getMutationCode() != MutationCode.TABLE_ALREADY_EXISTS
                        || result.getTable() == null) {
                    done.run(MetaDataMutationResult.toProto(result));
                    return;
                }
                Cache<ImmutableBytesPtr,PTable> metaDataCache = GlobalCache.getInstance(this.env).getMetaDataCache();
                // Commit the list of deletion.
                region.mutateRowsWithLocks(tableMetadata, Collections.<byte[]> emptySet());
                long currentTime = MetaDataUtil.getClientTimeStamp(tableMetadata);
                for (ImmutableBytesPtr ckey : invalidateList) {
                    metaDataCache.put(ckey, newDeletedTableMarker(currentTime));
                }
                if (parentTableName != null) {
                    ImmutableBytesPtr parentCacheKey = new ImmutableBytesPtr(lockKey);
                    metaDataCache.invalidate(parentCacheKey);
                }
                done.run(MetaDataMutationResult.toProto(result));
                return;
            } finally {
                region.releaseRowLocks(locks);
            }
        } catch (Throwable t) {
          logger.error("dropTable failed", t);
            ProtobufUtil.setControllerException(controller,
                ServerUtil.createIOException(SchemaUtil.getTableName(schemaName, tableName), t));
        }
    }

    private MetaDataMutationResult doDropTable(byte[] key, byte[] tenantId, byte[] schemaName,
        byte[] tableName, PTableType tableType, List<Mutation> rowsToDelete,
        List<ImmutableBytesPtr> invalidateList, List<RowLock> locks,
        List<byte[]> tableNamesToDelete) throws IOException, SQLException {
        long clientTimeStamp = MetaDataUtil.getClientTimeStamp(rowsToDelete);
    
        HRegion region = env.getRegion();
        ImmutableBytesPtr cacheKey = new ImmutableBytesPtr(key);
        
        Cache<ImmutableBytesPtr,PTable> metaDataCache = GlobalCache.getInstance(this.env).getMetaDataCache();
        PTable table = metaDataCache.getIfPresent(cacheKey);
        
        // We always cache the latest version - fault in if not in cache
        if (table != null
                || (table = buildTable(key, cacheKey, region, HConstants.LATEST_TIMESTAMP)) != null) {
            if (table.getTimeStamp() < clientTimeStamp) {
                // If the table is older than the client time stamp and its deleted, continue
                if (isTableDeleted(table)) {
                    return new MetaDataMutationResult(MutationCode.TABLE_ALREADY_EXISTS,
                            EnvironmentEdgeManager.currentTimeMillis(), null);
                }
                if (tableType != table.getType()) {
                    // We said to drop a table, but found a view or visa versa
                    return new MetaDataMutationResult(MutationCode.TABLE_NOT_FOUND,
                            EnvironmentEdgeManager.currentTimeMillis(), null);
                }
            } else {
                return new MetaDataMutationResult(MutationCode.NEWER_TABLE_FOUND,
                        EnvironmentEdgeManager.currentTimeMillis(), table);
            }
        }
        if (table == null && buildDeletedTable(key, cacheKey, region, clientTimeStamp) != null) {
            return new MetaDataMutationResult(MutationCode.NEWER_TABLE_FOUND,
                    EnvironmentEdgeManager.currentTimeMillis(), null);
        }
        // Get mutations for main table.
        Scan scan = newTableRowsScan(key, MIN_TABLE_TIMESTAMP, clientTimeStamp);
        RegionScanner scanner = region.getScanner(scan);
        List<Cell> results = Lists.newArrayList();
        scanner.next(results);
        if (results.isEmpty()) {
            return new MetaDataMutationResult(MutationCode.TABLE_NOT_FOUND,
                    EnvironmentEdgeManager.currentTimeMillis(), null);
        }
<<<<<<< HEAD
        Cell typeKeyValue =
                KeyValueUtil.getColumnLatest(results, PhoenixDatabaseMetaData.TABLE_FAMILY_BYTES,
                    PhoenixDatabaseMetaData.TABLE_TYPE_BYTES);
        assert (typeKeyValue != null && typeKeyValue.getValueLength() == 1);
        if (tableType != PTableType.fromSerializedValue(typeKeyValue.getValueArray()[typeKeyValue
                .getValueOffset()])) {
=======
        KeyValue typeKeyValue = KeyValueUtil.getColumnLatest(GenericKeyValueBuilder.INSTANCE, results, PhoenixDatabaseMetaData.TABLE_FAMILY_BYTES, PhoenixDatabaseMetaData.TABLE_TYPE_BYTES);
        assert(typeKeyValue != null && typeKeyValue.getValueLength() == 1);
        if ( tableType != PTableType.fromSerializedValue(typeKeyValue.getBuffer()[typeKeyValue.getValueOffset()]))  {
>>>>>>> b44ad86a
            // We said to drop a table, but found a view or visa versa
            return new MetaDataMutationResult(MutationCode.TABLE_NOT_FOUND,
                    EnvironmentEdgeManager.currentTimeMillis(), null);
        }
        // Don't allow a table with views to be deleted
        // TODO: support CASCADE with DROP
        if (tableType == PTableType.TABLE && hasViews(region, tenantId, table)) {
            return new MetaDataMutationResult(MutationCode.UNALLOWED_TABLE_MUTATION, 
              EnvironmentEdgeManager.currentTimeMillis(), null);
        }
        if (table.getType() != PTableType.VIEW) { // Add to list of HTables to delete, unless it's a view
            byte[] fullName = table.getName().getBytes();
            tableNamesToDelete.add(fullName);
        }
        List<byte[]> indexNames = Lists.newArrayList();
        invalidateList.add(cacheKey);
        byte[][] rowKeyMetaData = new byte[5][];
        do {
            Cell kv = results.get(LINK_TYPE_INDEX);
            int nColumns = getVarChars(kv.getRowArray(), kv.getRowOffset(), kv.getRowLength(), 0, rowKeyMetaData);
            if (nColumns == 5
                    && rowKeyMetaData[PhoenixDatabaseMetaData.COLUMN_NAME_INDEX].length == 0
                    && rowKeyMetaData[PhoenixDatabaseMetaData.INDEX_NAME_INDEX].length > 0
                    && Bytes.compareTo(kv.getQualifierArray(), kv.getQualifierOffset(), kv.getQualifierLength(), LINK_TYPE_BYTES, 0, LINK_TYPE_BYTES.length) == 0
                    && LinkType.fromSerializedValue(kv.getValueArray()[kv.getValueOffset()]) == LinkType.INDEX_TABLE) {
                indexNames.add(rowKeyMetaData[PhoenixDatabaseMetaData.INDEX_NAME_INDEX]);
            }
            // FIXME: Remove when unintentionally deprecated method is fixed (HBASE-7870).
            // FIXME: the version of the Delete constructor without the lock args was introduced
            // in 0.94.4, thus if we try to use it here we can no longer use the 0.94.2 version
            // of the client.
            Delete delete = new Delete(kv.getRowArray(), kv.getRowOffset(), kv.getRowLength(), clientTimeStamp);
            rowsToDelete.add(delete);
            results.clear();
            scanner.next(results);
        } while (!results.isEmpty());
    
        // Recursively delete indexes
        for (byte[] indexName : indexNames) {
            byte[] indexKey = SchemaUtil.getTableKey(tenantId, schemaName, indexName);
            // FIXME: Remove when unintentionally deprecated method is fixed (HBASE-7870).
            // FIXME: the version of the Delete constructor without the lock args was introduced
            // in 0.94.4, thus if we try to use it here we can no longer use the 0.94.2 version
            // of the client.
            Delete delete = new Delete(indexKey, clientTimeStamp);
            rowsToDelete.add(delete);
            acquireLock(region, indexKey, locks);
            MetaDataMutationResult result =
                    doDropTable(indexKey, tenantId, schemaName, indexName, PTableType.INDEX,
                        rowsToDelete, invalidateList, locks, tableNamesToDelete);
            if (result.getMutationCode() != MutationCode.TABLE_ALREADY_EXISTS
                    || result.getTable() == null) {
                return result;
            }
        }
    
        return new MetaDataMutationResult(MutationCode.TABLE_ALREADY_EXISTS,
                EnvironmentEdgeManager.currentTimeMillis(), table, tableNamesToDelete);
    }

    private static interface ColumnMutator {
      MetaDataMutationResult updateMutation(PTable table, byte[][] rowKeyMetaData,
          List<Mutation> tableMetadata, HRegion region,
          List<ImmutableBytesPtr> invalidateList, List<RowLock> locks) throws IOException,
          SQLException;
    }

    private MetaDataMutationResult
    mutateColumn(List<Mutation> tableMetadata, ColumnMutator mutator) throws IOException {
        byte[][] rowKeyMetaData = new byte[5][];
        MetaDataUtil.getTenantIdAndSchemaAndTableName(tableMetadata, rowKeyMetaData);
        byte[] tenantId = rowKeyMetaData[PhoenixDatabaseMetaData.TENANT_ID_INDEX];
        byte[] schemaName = rowKeyMetaData[PhoenixDatabaseMetaData.SCHEMA_NAME_INDEX];
        byte[] tableName = rowKeyMetaData[PhoenixDatabaseMetaData.TABLE_NAME_INDEX];
        try {
            byte[] key = SchemaUtil.getTableKey(tenantId, schemaName, tableName);
            HRegion region = env.getRegion();
            MetaDataMutationResult result = checkTableKeyInRegion(key, region);
            if (result != null) {
                return result;
            }
            List<RowLock> locks = Lists.newArrayList();
            try {
                acquireLock(region, key, locks);
                ImmutableBytesPtr cacheKey = new ImmutableBytesPtr(key);
                List<ImmutableBytesPtr> invalidateList = new ArrayList<ImmutableBytesPtr>();
                invalidateList.add(cacheKey);
                Cache<ImmutableBytesPtr,PTable> metaDataCache = GlobalCache.getInstance(this.env).getMetaDataCache();
                PTable table = metaDataCache.getIfPresent(cacheKey);
                if (logger.isDebugEnabled()) {
                    if (table == null) {
                        logger.debug("Table " + Bytes.toStringBinary(key)
                                + " not found in cache. Will build through scan");
                    } else {
                        logger.debug("Table " + Bytes.toStringBinary(key)
                                + " found in cache with timestamp " + table.getTimeStamp()
                                + " seqNum " + table.getSequenceNumber());
                    }
                }
                // Get client timeStamp from mutations
                long clientTimeStamp = MetaDataUtil.getClientTimeStamp(tableMetadata);
                if (table == null
                        && (table = buildTable(key, cacheKey, region, HConstants.LATEST_TIMESTAMP)) == null) {
                    // if not found then call newerTableExists and add delete marker for timestamp
                    // found
                    if (buildDeletedTable(key, cacheKey, region, clientTimeStamp) != null) {
                        return new MetaDataMutationResult(MutationCode.NEWER_TABLE_FOUND,
                                EnvironmentEdgeManager.currentTimeMillis(), null);
                    }
                    return new MetaDataMutationResult(MutationCode.TABLE_NOT_FOUND,
                            EnvironmentEdgeManager.currentTimeMillis(), null);
                }
                if (table.getTimeStamp() >= clientTimeStamp) {
                    return new MetaDataMutationResult(MutationCode.NEWER_TABLE_FOUND,
                            EnvironmentEdgeManager.currentTimeMillis(), table);
                } else if (isTableDeleted(table)) {
                    return new MetaDataMutationResult(MutationCode.TABLE_NOT_FOUND,
                            EnvironmentEdgeManager.currentTimeMillis(), null);
                }
        
                long expectedSeqNum = MetaDataUtil.getSequenceNumber(tableMetadata) - 1; // lookup
                                                                                         // TABLE_SEQ_NUM
                                                                                         // in
                                                                                         // tableMetaData
                if (logger.isDebugEnabled()) {
                    logger.debug("For table " + Bytes.toStringBinary(key) + " expecting seqNum "
                            + expectedSeqNum + " and found seqNum " + table.getSequenceNumber()
                            + " with " + table.getColumns().size() + " columns: "
                            + table.getColumns());
                }
                if (expectedSeqNum != table.getSequenceNumber()) {
                    if (logger.isDebugEnabled()) {
                        logger.debug("For table " + Bytes.toStringBinary(key)
                                + " returning CONCURRENT_TABLE_MUTATION due to unexpected seqNum");
                    }
                    return new MetaDataMutationResult(MutationCode.CONCURRENT_TABLE_MUTATION,
                            EnvironmentEdgeManager.currentTimeMillis(), table);
                }
        
                PTableType type = table.getType();
                if (type == PTableType.INDEX) {
                    // Disallow mutation of an index table
                    return new MetaDataMutationResult(MutationCode.UNALLOWED_TABLE_MUTATION,
                            EnvironmentEdgeManager.currentTimeMillis(), null);
                } else {
                    // server-side, except for indexing, we always expect the keyvalues to be standard KeyValues
                    PTableType expectedType = MetaDataUtil.getTableType(tableMetadata, GenericKeyValueBuilder.INSTANCE, new ImmutableBytesPtr());
                    // We said to drop a table, but found a view or visa versa
                    if (type != expectedType) {
                        return new MetaDataMutationResult(MutationCode.TABLE_NOT_FOUND, EnvironmentEdgeManager.currentTimeMillis(), null);
                    }
                    if (hasViews(region, tenantId, table)) {
                        // Disallow any column mutations for parents of tenant tables
                        return new MetaDataMutationResult(MutationCode.UNALLOWED_TABLE_MUTATION, EnvironmentEdgeManager.currentTimeMillis(), null);
                    }
                }
                result = mutator.updateMutation(table, rowKeyMetaData, tableMetadata, region,
                            invalidateList, locks);
                if (result != null) {
                    return result;
                }
        
                region.mutateRowsWithLocks(tableMetadata, Collections.<byte[]> emptySet());
                // Invalidate from cache
                for (ImmutableBytesPtr invalidateKey : invalidateList) {
                    metaDataCache.invalidate(invalidateKey);
                }
                // Get client timeStamp from mutations, since it may get updated by the
                // mutateRowsWithLocks call
                long currentTime = MetaDataUtil.getClientTimeStamp(tableMetadata);
                return new MetaDataMutationResult(MutationCode.TABLE_ALREADY_EXISTS, currentTime,
                        null);
            } finally {
                region.releaseRowLocks(locks);
            }
        } catch (Throwable t) {
            ServerUtil.throwIOException(SchemaUtil.getTableName(schemaName, tableName), t);
            return null; // impossible
        }
    }


    @Override
    public void addColumn(RpcController controller, AddColumnRequest request,
            RpcCallback<MetaDataResponse> done) {
        try {
            List<Mutation> tableMetaData = ProtobufUtil.getMutations(request);
            MetaDataMutationResult result = mutateColumn(tableMetaData, new ColumnMutator() {
                @Override
                public MetaDataMutationResult updateMutation(PTable table, byte[][] rowKeyMetaData,
                        List<Mutation> tableMetaData, HRegion region,
                        List<ImmutableBytesPtr> invalidateList, List<RowLock> locks) {
                    byte[] tenantId = rowKeyMetaData[TENANT_ID_INDEX];
                    byte[] schemaName = rowKeyMetaData[SCHEMA_NAME_INDEX];
                    byte[] tableName = rowKeyMetaData[TABLE_NAME_INDEX];
                    for (Mutation m : tableMetaData) {
                        byte[] key = m.getRow();
                        boolean addingPKColumn = false;
                        int pkCount = getVarChars(key, rowKeyMetaData);
                        if (pkCount > COLUMN_NAME_INDEX
                                && Bytes.compareTo(schemaName, rowKeyMetaData[SCHEMA_NAME_INDEX]) == 0
                                && Bytes.compareTo(tableName, rowKeyMetaData[TABLE_NAME_INDEX]) == 0) {
                            try {
                                if (pkCount > FAMILY_NAME_INDEX
                                        && rowKeyMetaData[PhoenixDatabaseMetaData.FAMILY_NAME_INDEX].length > 0) {
                                    PColumnFamily family =
                                            table.getColumnFamily(rowKeyMetaData[PhoenixDatabaseMetaData.FAMILY_NAME_INDEX]);
                                    family.getColumn(rowKeyMetaData[PhoenixDatabaseMetaData.COLUMN_NAME_INDEX]);
                                } else if (pkCount > COLUMN_NAME_INDEX
                                        && rowKeyMetaData[PhoenixDatabaseMetaData.COLUMN_NAME_INDEX].length > 0) {
                                    addingPKColumn = true;
                                    table.getPKColumn(new String(
                                            rowKeyMetaData[PhoenixDatabaseMetaData.COLUMN_NAME_INDEX]));
                                } else {
                                    continue;
                                }

                                return new MetaDataMutationResult(
                                        MutationCode.COLUMN_ALREADY_EXISTS, EnvironmentEdgeManager
                                                .currentTimeMillis(), table);
                            } catch (ColumnFamilyNotFoundException e) {
                                continue;
                            } catch (ColumnNotFoundException e) {
                                if (addingPKColumn) {
                                    // Add all indexes to invalidate list, as they will all be
                                    // adding
                                    // the same PK column
                                    // No need to lock them, as we have the parent table lock at
                                    // this
                                    // point
                                    for (PTable index : table.getIndexes()) {
                                        invalidateList.add(new ImmutableBytesPtr(SchemaUtil
                                                .getTableKey(tenantId, index.getSchemaName()
                                                        .getBytes(), index.getTableName()
                                                        .getBytes())));
                                    }
                                }
                                continue;
                            }
                        }
                    }
                    return null;
                }
            });
            if (result != null) {
                done.run(MetaDataMutationResult.toProto(result));
            }
        } catch (IOException ioe) {
            ProtobufUtil.setControllerException(controller, ioe);
        }
    }
    
    @Override
    public void dropColumn(RpcController controller, DropColumnRequest request,
            RpcCallback<MetaDataResponse> done) {
        List<Mutation> tableMetaData = null;

        try {
            tableMetaData = ProtobufUtil.getMutations(request);
            final long clientTimeStamp = MetaDataUtil.getClientTimeStamp(tableMetaData);
            final List<byte[]> tableNamesToDelete = Lists.newArrayList();
            MetaDataMutationResult result = mutateColumn(tableMetaData, new ColumnMutator() {
                @Override
                public MetaDataMutationResult updateMutation(PTable table, byte[][] rowKeyMetaData,
                        List<Mutation> tableMetaData, HRegion region,
                        List<ImmutableBytesPtr> invalidateList, List<RowLock> locks)
                        throws IOException, SQLException {
                    byte[] tenantId = rowKeyMetaData[TENANT_ID_INDEX];
                    byte[] schemaName = rowKeyMetaData[SCHEMA_NAME_INDEX];
                    byte[] tableName = rowKeyMetaData[TABLE_NAME_INDEX];
                    boolean deletePKColumn = false;
                    List<Mutation> additionalTableMetaData = Lists.newArrayList();
                    for (Mutation m : tableMetaData) {
                        if (m instanceof Delete) {
                            byte[] key = m.getRow();
                            int pkCount = getVarChars(key, rowKeyMetaData);
                            if (pkCount > COLUMN_NAME_INDEX
                                    && Bytes.compareTo(schemaName,
                                        rowKeyMetaData[SCHEMA_NAME_INDEX]) == 0
                                    && Bytes.compareTo(tableName, rowKeyMetaData[TABLE_NAME_INDEX]) == 0) {
                                PColumn columnToDelete = null;
                                try {
                                    if (pkCount > FAMILY_NAME_INDEX
                                            && rowKeyMetaData[PhoenixDatabaseMetaData.FAMILY_NAME_INDEX].length > 0) {
                                        PColumnFamily family =
                                                table.getColumnFamily(rowKeyMetaData[PhoenixDatabaseMetaData.FAMILY_NAME_INDEX]);
                                        columnToDelete =
                                                family.getColumn(rowKeyMetaData[PhoenixDatabaseMetaData.COLUMN_NAME_INDEX]);
                                    } else if (pkCount > COLUMN_NAME_INDEX
                                            && rowKeyMetaData[PhoenixDatabaseMetaData.COLUMN_NAME_INDEX].length > 0) {
                                        deletePKColumn = true;
                                        columnToDelete = table.getPKColumn(new String(
                                          rowKeyMetaData[PhoenixDatabaseMetaData.COLUMN_NAME_INDEX]));
                                    } else {
                                        continue;
                                    }
                                    if (columnToDelete.getViewConstant() != null) { // Disallow deletion of column referenced in WHERE clause of view
                                        return new MetaDataMutationResult(MutationCode.UNALLOWED_TABLE_MUTATION, EnvironmentEdgeManager.currentTimeMillis(), table, columnToDelete);
                                    }
                                    // Look for columnToDelete in any indexes. If found as PK
                                    // column, get lock and drop the index. If found as covered
                                    // column, delete from index (do this client side?).
                                    // In either case, invalidate index if the column is in it
                                    for (PTable index : table.getIndexes()) {
                                        try {
                                            String indexColumnName = IndexUtil.getIndexColumnName(columnToDelete);
                                            PColumn indexColumn = index.getColumn(indexColumnName);
                                            byte[] indexKey =
                                                    SchemaUtil.getTableKey(tenantId, index
                                                            .getSchemaName().getBytes(), index.getTableName().getBytes());
                                            // If index contains the column in it's PK, then drop it
                                            if (SchemaUtil.isPKColumn(indexColumn)) {
                                                // Since we're dropping the index, lock it to ensure
                                                // that a change in index state doesn't
                                                // occur while we're dropping it.
                                                acquireLock(region, indexKey, locks);
                                                // Drop the index table. The doDropTable will expand
                                                // this to all of the table rows and invalidate the
                                                // index table
                                                additionalTableMetaData.add(new Delete(indexKey, clientTimeStamp));
                                                byte[] linkKey = MetaDataUtil.getParentLinkKey(tenantId,
                                                            schemaName, tableName, index.getTableName().getBytes());
                                                // Drop the link between the data table and the
                                                // index table
                                                additionalTableMetaData.add(new Delete(linkKey, clientTimeStamp));
                                                doDropTable(indexKey, tenantId, index.getSchemaName().getBytes(), index.getTableName().getBytes(),
                                                    index.getType(), additionalTableMetaData, invalidateList, locks, tableNamesToDelete);
                                                // TODO: return in result?
                                            } else {
                                                invalidateList.add(new ImmutableBytesPtr(indexKey));
                                            }
                                        } catch (ColumnNotFoundException e) {
                                        } catch (AmbiguousColumnException e) {
                                        }
                                    }
                                } catch (ColumnFamilyNotFoundException e) {
                                    return new MetaDataMutationResult(
                                            MutationCode.COLUMN_NOT_FOUND, EnvironmentEdgeManager
                                                    .currentTimeMillis(), table, columnToDelete);
                                } catch (ColumnNotFoundException e) {
                                    return new MetaDataMutationResult(
                                            MutationCode.COLUMN_NOT_FOUND, EnvironmentEdgeManager
                                                    .currentTimeMillis(), table, columnToDelete);
                                }
                            }
                        }
                    }
                    if (deletePKColumn) {
                        if (table.getPKColumns().size() == 1) {
                            return new MetaDataMutationResult(MutationCode.NO_PK_COLUMNS,
                                    EnvironmentEdgeManager.currentTimeMillis(), null);
                        }
                    }
                    tableMetaData.addAll(additionalTableMetaData);
                    return null;
                }
            });
            if (result != null) {
                done.run(MetaDataMutationResult.toProto(result));
            }
        } catch (IOException ioe) {
            ProtobufUtil.setControllerException(controller, ioe);
        }
    }

    @Override
    public void clearCache(RpcController controller, ClearCacheRequest request,
            RpcCallback<ClearCacheResponse> done) {
        GlobalCache cache = GlobalCache.getInstance(this.env);
        Cache<ImmutableBytesPtr, PTable> metaDataCache =
                GlobalCache.getInstance(this.env).getMetaDataCache();
        metaDataCache.invalidateAll();
        cache.clearTenantCache();
    }

    @Override
    public void getVersion(RpcController controller, GetVersionRequest request,
            RpcCallback<GetVersionResponse> done) {

        GetVersionResponse.Builder builder = GetVersionResponse.newBuilder();
        // The first 3 bytes of the long is used to encoding the HBase version as major.minor.patch.
        // The next 4 bytes of the value is used to encode the Phoenix version as major.minor.patch.
        long version = MetaDataUtil.encodeHBaseAndPhoenixVersions(this.env.getHBaseVersion());

        // The last byte is used to communicate whether or not mutable secondary indexing
        // was configured properly.
        version =
                MetaDataUtil.encodeMutableIndexConfiguredProperly(version,
                    IndexManagementUtil.isWALEditCodecSet(this.env.getConfiguration()));

        builder.setVersion(version);
        done.run(builder.build());
    }

    @Override
    public void updateIndexState(RpcController controller, UpdateIndexStateRequest request,
            RpcCallback<MetaDataResponse> done) {
        MetaDataResponse.Builder builder = MetaDataResponse.newBuilder();
        byte[] schemaName = null;
        byte[] tableName = null;
        try {
            byte[][] rowKeyMetaData = new byte[3][];
            List<Mutation> tableMetadata = ProtobufUtil.getMutations(request);
            MetaDataUtil.getTenantIdAndSchemaAndTableName(tableMetadata, rowKeyMetaData);
            byte[] tenantId = rowKeyMetaData[PhoenixDatabaseMetaData.TENANT_ID_INDEX];
            schemaName = rowKeyMetaData[PhoenixDatabaseMetaData.SCHEMA_NAME_INDEX];
            tableName = rowKeyMetaData[PhoenixDatabaseMetaData.TABLE_NAME_INDEX];
            byte[] key = SchemaUtil.getTableKey(tenantId, schemaName, tableName);
            HRegion region = env.getRegion();
            MetaDataMutationResult result = checkTableKeyInRegion(key, region);
            if (result != null) {
                done.run(MetaDataMutationResult.toProto(result));
                return;
            }
            long timeStamp = MetaDataUtil.getClientTimeStamp(tableMetadata);
            ImmutableBytesPtr cacheKey = new ImmutableBytesPtr(key);
            List<Cell> newKVs = tableMetadata.get(0).getFamilyCellMap().get(TABLE_FAMILY_BYTES);
            Cell newKV = newKVs.get(0);
            PIndexState newState =
                    PIndexState.fromSerializedValue(newKV.getValueArray()[newKV.getValueOffset()]);
            RowLock rowLock = region.getRowLock(key);
            if (rowLock == null) {
                throw new IOException("Failed to acquire lock on " + Bytes.toStringBinary(key));
            }
            try {
                Get get = new Get(key);
                get.setTimeRange(PTable.INITIAL_SEQ_NUM, timeStamp);
                get.addColumn(TABLE_FAMILY_BYTES, INDEX_STATE_BYTES);
                Result currentResult = region.get(get);
                if (currentResult.rawCells().length == 0) {
                    builder.setReturnCode(MetaDataProtos.MutationCode.TABLE_NOT_FOUND);
                    builder.setMutationTime(EnvironmentEdgeManager.currentTimeMillis());
                    done.run(builder.build());
                    return;
                }
                Cell currentStateKV = currentResult.rawCells()[0];
                PIndexState currentState =
                        PIndexState.fromSerializedValue(currentStateKV.getValueArray()[currentStateKV
                                .getValueOffset()]);
                // Detect invalid transitions
                if (currentState == PIndexState.BUILDING) {
                    if (newState == PIndexState.USABLE) {
                        builder.setReturnCode(MetaDataProtos.MutationCode.UNALLOWED_TABLE_MUTATION);
                        builder.setMutationTime(EnvironmentEdgeManager.currentTimeMillis());
                        done.run(builder.build());
                        return;
                    }
                } else if (currentState == PIndexState.DISABLE) {
                    if (newState != PIndexState.BUILDING && newState != PIndexState.DISABLE) {
                        builder.setReturnCode(MetaDataProtos.MutationCode.UNALLOWED_TABLE_MUTATION);
                        builder.setMutationTime(EnvironmentEdgeManager.currentTimeMillis());
                        done.run(builder.build());
                        return;
                    }
                    // Done building, but was disable before that, so that in disabled state
                    if (newState == PIndexState.ACTIVE) {
                        newState = PIndexState.DISABLE;
                    }
                }

                if (currentState == PIndexState.BUILDING && newState != PIndexState.ACTIVE) {
                    timeStamp = currentStateKV.getTimestamp();
                }
                if ((currentState == PIndexState.UNUSABLE && newState == PIndexState.ACTIVE)
                        || (currentState == PIndexState.ACTIVE && newState == PIndexState.UNUSABLE)) {
                    newState = PIndexState.INACTIVE;
                    newKVs.set(0, KeyValueUtil.newKeyValue(key, TABLE_FAMILY_BYTES,
                        INDEX_STATE_BYTES, timeStamp, Bytes.toBytes(newState.getSerializedValue())));
                } else if (currentState == PIndexState.INACTIVE && newState == PIndexState.USABLE) {
                    newState = PIndexState.ACTIVE;
                    newKVs.set(0, KeyValueUtil.newKeyValue(key, TABLE_FAMILY_BYTES,
                        INDEX_STATE_BYTES, timeStamp, Bytes.toBytes(newState.getSerializedValue())));
                }
                if (currentState != newState) {
                    region.mutateRowsWithLocks(tableMetadata, Collections.<byte[]> emptySet());
                    // Invalidate from cache
                    Cache<ImmutableBytesPtr,PTable> metaDataCache = GlobalCache.getInstance(this.env).getMetaDataCache();
                    metaDataCache.invalidate(cacheKey);
                }
                // Get client timeStamp from mutations, since it may get updated by the
                // mutateRowsWithLocks call
                long currentTime = MetaDataUtil.getClientTimeStamp(tableMetadata);
                builder.setReturnCode(MetaDataProtos.MutationCode.TABLE_ALREADY_EXISTS);
                builder.setMutationTime(currentTime);
                done.run(builder.build());
                return;
            } finally {
                rowLock.release();
            }
        } catch (Throwable t) {
          logger.error("updateIndexState failed", t);
            ProtobufUtil.setControllerException(controller,
                ServerUtil.createIOException(SchemaUtil.getTableName(schemaName, tableName), t));
        }
    }
    
    /**
     * 
     * Matches rows that end with a given byte array suffix
     *
     * 
     * @since 3.0
     */
    private static class SuffixFilter extends FilterBase {
        protected byte[] suffix = null;

        public SuffixFilter(final byte[] suffix) {
            this.suffix = suffix;
        }
        
        @Override
        public ReturnCode filterKeyValue(Cell ignored) throws IOException {
          return ReturnCode.INCLUDE;
        }
        
        @Override
        public boolean filterRowKey(byte[] buffer, int offset, int length) {
            if (buffer == null || this.suffix == null) return true;
            if (length < suffix.length) return true;
            // if they are equal, return false => pass row
            // else return true, filter row
            // if we are passed the suffix, set flag
            int cmp = Bytes.compareTo(buffer, offset + (length - this.suffix.length),
                    this.suffix.length, this.suffix, 0, this.suffix.length);
            return cmp != 0;
        }
    }
}<|MERGE_RESOLUTION|>--- conflicted
+++ resolved
@@ -85,8 +85,6 @@
 import org.apache.hadoop.hbase.util.Bytes;
 import org.apache.hadoop.hbase.util.EnvironmentEdgeManager;
 import org.apache.phoenix.cache.GlobalCache;
-<<<<<<< HEAD
-import org.apache.phoenix.client.GenericKeyValueBuilder;
 import org.apache.phoenix.coprocessor.generated.MetaDataProtos;
 import org.apache.phoenix.coprocessor.generated.MetaDataProtos.AddColumnRequest;
 import org.apache.phoenix.coprocessor.generated.MetaDataProtos.ClearCacheRequest;
@@ -99,9 +97,6 @@
 import org.apache.phoenix.coprocessor.generated.MetaDataProtos.GetVersionResponse;
 import org.apache.phoenix.coprocessor.generated.MetaDataProtos.MetaDataResponse;
 import org.apache.phoenix.coprocessor.generated.MetaDataProtos.UpdateIndexStateRequest;
-=======
-import org.apache.phoenix.hbase.index.util.GenericKeyValueBuilder;
->>>>>>> b44ad86a
 import org.apache.phoenix.hbase.index.util.ImmutableBytesPtr;
 import org.apache.phoenix.hbase.index.util.IndexManagementUtil;
 import org.apache.phoenix.jdbc.PhoenixDatabaseMetaData;
@@ -999,18 +994,13 @@
             return new MetaDataMutationResult(MutationCode.TABLE_NOT_FOUND,
                     EnvironmentEdgeManager.currentTimeMillis(), null);
         }
-<<<<<<< HEAD
+
         Cell typeKeyValue =
-                KeyValueUtil.getColumnLatest(results, PhoenixDatabaseMetaData.TABLE_FAMILY_BYTES,
+                KeyValueUtil.getColumnLatest(GenericKeyValueBuilder.INSTANCE, results, PhoenixDatabaseMetaData.TABLE_FAMILY_BYTES,
                     PhoenixDatabaseMetaData.TABLE_TYPE_BYTES);
         assert (typeKeyValue != null && typeKeyValue.getValueLength() == 1);
         if (tableType != PTableType.fromSerializedValue(typeKeyValue.getValueArray()[typeKeyValue
                 .getValueOffset()])) {
-=======
-        KeyValue typeKeyValue = KeyValueUtil.getColumnLatest(GenericKeyValueBuilder.INSTANCE, results, PhoenixDatabaseMetaData.TABLE_FAMILY_BYTES, PhoenixDatabaseMetaData.TABLE_TYPE_BYTES);
-        assert(typeKeyValue != null && typeKeyValue.getValueLength() == 1);
-        if ( tableType != PTableType.fromSerializedValue(typeKeyValue.getBuffer()[typeKeyValue.getValueOffset()]))  {
->>>>>>> b44ad86a
             // We said to drop a table, but found a view or visa versa
             return new MetaDataMutationResult(MutationCode.TABLE_NOT_FOUND,
                     EnvironmentEdgeManager.currentTimeMillis(), null);
