/*
 * Licensed to the Apache Software Foundation (ASF) under one
 * or more contributor license agreements.  See the NOTICE file
 * distributed with this work for additional information
 * regarding copyright ownership.  The ASF licenses this file
 * to you under the Apache License, Version 2.0 (the
 * "License"); you may not use this file except in compliance
 * with the License.  You may obtain a copy of the License at
 *
 * http://www.apache.org/licenses/LICENSE-2.0
 *
 * Unless required by applicable law or agreed to in writing, software
 * distributed under the License is distributed on an "AS IS" BASIS,
 * WITHOUT WARRANTIES OR CONDITIONS OF ANY KIND, either express or implied.
 * See the License for the specific language governing permissions and
 * limitations under the License.
 */
package org.apache.phoenix.schema.stats;
import static org.apache.phoenix.util.SchemaUtil.getVarCharLength;

import java.io.IOException;
import java.util.ArrayList;
import java.util.List;
import java.util.Set;
import java.util.SortedMap;
import java.util.TreeMap;

import org.apache.hadoop.hbase.Cell;
import org.apache.hadoop.hbase.CellScanner;
import org.apache.hadoop.hbase.HConstants;
import org.apache.hadoop.hbase.HTableDescriptor;
import org.apache.hadoop.hbase.TableName;
import org.apache.hadoop.hbase.client.HTableInterface;
import org.apache.hadoop.hbase.client.Result;
import org.apache.hadoop.hbase.client.ResultScanner;
import org.apache.hadoop.hbase.client.Scan;
import org.apache.hadoop.hbase.io.ImmutableBytesWritable;
import org.apache.hadoop.hbase.util.Bytes;
import org.apache.phoenix.coprocessor.MetaDataProtocol;
import org.apache.phoenix.hbase.index.util.ImmutableBytesPtr;
import org.apache.phoenix.jdbc.PhoenixDatabaseMetaData;
import org.apache.phoenix.query.QueryConstants;
import org.apache.phoenix.schema.SortOrder;
import org.apache.phoenix.schema.types.PLong;
import org.apache.phoenix.util.ByteUtil;
import org.apache.phoenix.util.MetaDataUtil;
import org.apache.phoenix.util.SchemaUtil;

import com.google.common.collect.Sets;

/**
 * Simple utility class for managing multiple key parts of the statistic
 */
public class StatisticsUtil {
    
    private static final Set<TableName> DISABLE_STATS = Sets.newHashSetWithExpectedSize(8);
    // TODO: make this declarative through new DISABLE_STATS column on SYSTEM.CATALOG table.
    // Also useful would be a USE_CURRENT_TIME_FOR_STATS column on SYSTEM.CATALOG table.
    static {
        DISABLE_STATS.add(TableName.valueOf(PhoenixDatabaseMetaData.SYSTEM_CATALOG_NAME));
        DISABLE_STATS.add(TableName.valueOf(PhoenixDatabaseMetaData.SYSTEM_FUNCTION_NAME));
        DISABLE_STATS.add(TableName.valueOf(PhoenixDatabaseMetaData.SYSTEM_SEQUENCE_NAME));
        DISABLE_STATS.add(TableName.valueOf(PhoenixDatabaseMetaData.SYSTEM_STATS_NAME));
        DISABLE_STATS.add(SchemaUtil.getPhysicalTableName(PhoenixDatabaseMetaData.SYSTEM_CATALOG_NAME_BYTES,true));
        DISABLE_STATS.add(SchemaUtil.getPhysicalTableName(PhoenixDatabaseMetaData.SYSTEM_FUNCTION_NAME_BYTES,true));
        DISABLE_STATS.add(SchemaUtil.getPhysicalTableName(PhoenixDatabaseMetaData.SYSTEM_SEQUENCE_NAME_BYTES,true));
        DISABLE_STATS.add(SchemaUtil.getPhysicalTableName(PhoenixDatabaseMetaData.SYSTEM_STATS_NAME_BYTES,true));
    }
    
    private StatisticsUtil() {
        // private ctor for utility classes
    }
    

    /** Number of parts in our complex key */
    protected static final int NUM_KEY_PARTS = 3;
    
    public static byte[] getRowKey(byte[] table, ImmutableBytesWritable fam, byte[] guidePostStartKey) {
        return getRowKey(table, fam, new ImmutableBytesWritable(guidePostStartKey,0,guidePostStartKey.length));
    }

    public static byte[] getRowKey(byte[] table, ImmutableBytesWritable fam, ImmutableBytesWritable guidePostStartKey) {
        // always starts with the source table
        int guidePostLength = guidePostStartKey.getLength();
        boolean hasGuidePost = guidePostLength > 0;
        byte[] rowKey = new byte[table.length + fam.getLength() + guidePostLength + (hasGuidePost ? 2 : 1)];
        int offset = 0;
        System.arraycopy(table, 0, rowKey, offset, table.length);
        offset += table.length;
        rowKey[offset++] = QueryConstants.SEPARATOR_BYTE; // assumes stats table columns not DESC
        System.arraycopy(fam.get(), fam.getOffset(), rowKey, offset, fam.getLength());
        if (hasGuidePost) {
            offset += fam.getLength();
            rowKey[offset++] = QueryConstants.SEPARATOR_BYTE; // assumes stats table columns not DESC
            System.arraycopy(guidePostStartKey.get(), 0, rowKey, offset, guidePostLength);
        }
        return rowKey;
    }

    private static byte[] getStartKey(byte[] table, ImmutableBytesWritable fam) {
        return getKey(table, fam, false);
    }
    
    private static byte[] getEndKey(byte[] table, ImmutableBytesWritable fam) {
        byte[] key = getKey(table, fam, true);
        ByteUtil.nextKey(key, key.length);
        return key;
    }
    
    private static byte[] getKey(byte[] table, ImmutableBytesWritable fam, boolean terminateWithSeparator) {
        // always starts with the source table and column family
        byte[] rowKey = new byte[table.length + fam.getLength() + 1 + (terminateWithSeparator ? 1 : 0)];
        int offset = 0;
        System.arraycopy(table, 0, rowKey, offset, table.length);
        offset += table.length;
        rowKey[offset++] = QueryConstants.SEPARATOR_BYTE; // assumes stats table columns not DESC
        System.arraycopy(fam.get(), fam.getOffset(), rowKey, offset, fam.getLength());
        offset += fam.getLength();
        if (terminateWithSeparator) {
            rowKey[offset] = QueryConstants.SEPARATOR_BYTE;
        }
        return rowKey;
    }

    private static byte[] getAdjustedKey(byte[] key, byte[] tableNameBytes, ImmutableBytesWritable cf, boolean nextKey) {
        if (Bytes.compareTo(key, ByteUtil.EMPTY_BYTE_ARRAY) != 0) {
            return getRowKey(tableNameBytes, cf, key); 
        }
        key = getKey(tableNameBytes, cf, nextKey);
        if (nextKey) {
            ByteUtil.nextKey(key, key.length);
        }
        return key;
    }

    public static List<Result> readStatisticsForDelete(HTableInterface statsHTable, byte[] tableNameBytes, ImmutableBytesPtr cf,
            byte[] startKey, byte[] stopKey, long clientTimeStamp) throws IOException {
        List<Result> statsForRegion = new ArrayList<Result>();
        Scan s = MetaDataUtil.newTableRowsScan(
                getAdjustedKey(startKey, tableNameBytes, cf, false),
                getAdjustedKey(stopKey, tableNameBytes, cf, true), 
                MetaDataProtocol.MIN_TABLE_TIMESTAMP,
                clientTimeStamp);
        s.addColumn(QueryConstants.DEFAULT_COLUMN_FAMILY_BYTES, QueryConstants.EMPTY_COLUMN_BYTES);
        ResultScanner scanner = null;
        try {
            scanner = statsHTable.getScanner(s);
            Result result = null;
            while ((result = scanner.next()) != null) {
                statsForRegion.add(result);
            }
        } finally {
            if (scanner != null) {
                scanner.close();
            }
        }
        return statsForRegion;
    }

    public static GuidePostsInfo readStatistics(HTableInterface statsHTable, GuidePostsKey key, long clientTimeStamp)
            throws IOException {
        return readStatistics(statsHTable, tableNameBytes, null, null, null, clientTimeStamp);
    }

    public static PTableStats readStatistics(HTableInterface statsHTable,
            byte[] tableNameBytes, ImmutableBytesPtr cf, byte[] startKey, byte[] stopKey,
            long clientTimeStamp)
            throws IOException {
        ImmutableBytesWritable ptr = new ImmutableBytesWritable();
<<<<<<< HEAD
        Scan s;
        if (cf == null) {
            s = MetaDataUtil.newTableRowsScan(tableNameBytes, MetaDataProtocol.MIN_TABLE_TIMESTAMP, clientTimeStamp);
        } else {
            s = MetaDataUtil.newTableRowsScan(getAdjustedKey(startKey, tableNameBytes, cf, false),
                    getAdjustedKey(stopKey, tableNameBytes, cf, true), MetaDataProtocol.MIN_TABLE_TIMESTAMP,
                    clientTimeStamp);
        }
=======
        ptr.set(key.getColumnFamily());
        byte[] tableNameBytes = key.getPhysicalName();
        byte[] startKey = getStartKey(tableNameBytes, ptr);
        byte[] endKey = getEndKey(tableNameBytes, ptr);
        Scan s = MetaDataUtil.newTableRowsScan(startKey, endKey, MetaDataProtocol.MIN_TABLE_TIMESTAMP, clientTimeStamp);
>>>>>>> 13ae3f38
        s.addColumn(QueryConstants.DEFAULT_COLUMN_FAMILY_BYTES, PhoenixDatabaseMetaData.GUIDE_POSTS_WIDTH_BYTES);
        s.addColumn(QueryConstants.DEFAULT_COLUMN_FAMILY_BYTES, PhoenixDatabaseMetaData.GUIDE_POSTS_ROW_COUNT_BYTES);
        s.addColumn(QueryConstants.DEFAULT_COLUMN_FAMILY_BYTES, QueryConstants.EMPTY_COLUMN_BYTES);
        GuidePostsInfoBuilder guidePostsInfoWriter = new GuidePostsInfoBuilder();
        Cell current = null;
        try (ResultScanner scanner = statsHTable.getScanner(s)) {
            Result result = null;
            while ((result = scanner.next()) != null) {
                CellScanner cellScanner = result.cellScanner();
                long rowCount = 0;
                long byteCount = 0;
                 while (cellScanner.advance()) {
                    current = cellScanner.current();
                    if (Bytes.equals(current.getQualifierArray(), current.getQualifierOffset(),
                            current.getQualifierLength(), PhoenixDatabaseMetaData.GUIDE_POSTS_ROW_COUNT_BYTES, 0,
                            PhoenixDatabaseMetaData.GUIDE_POSTS_ROW_COUNT_BYTES.length)) {
                        rowCount = PLong.INSTANCE.getCodec().decodeLong(current.getValueArray(),
                                current.getValueOffset(), SortOrder.getDefault());
                    } else if (Bytes.equals(current.getQualifierArray(), current.getQualifierOffset(),
                            current.getQualifierLength(), PhoenixDatabaseMetaData.GUIDE_POSTS_WIDTH_BYTES, 0,
                            PhoenixDatabaseMetaData.GUIDE_POSTS_WIDTH_BYTES.length)) {
                        byteCount = PLong.INSTANCE.getCodec().decodeLong(current.getValueArray(),
                                current.getValueOffset(), SortOrder.getDefault());
                    }
                }
                if (current != null) {
                    int tableNameLength = tableNameBytes.length + 1;
                    int cfOffset = current.getRowOffset() + tableNameLength;
                    int cfLength = getVarCharLength(current.getRowArray(), cfOffset,
                            current.getRowLength() - tableNameLength);
                    ptr.set(current.getRowArray(), cfOffset, cfLength);
                    byte[] cfName = ByteUtil.copyKeyBytesIfNecessary(ptr);
                    byte[] newGPStartKey = getGuidePostsInfoFromRowKey(tableNameBytes, cfName, result.getRow());
                    guidePostsInfoWriter.addGuidePosts(newGPStartKey, byteCount, rowCount);
                }
            }
        }
        // We write a row with an empty KeyValue in the case that stats were generated but without enough data
        // for any guideposts. If we have no rows, it means stats were never generated.
        return current == null ? GuidePostsInfo.NO_GUIDEPOST : guidePostsInfoWriter.isEmpty() ? GuidePostsInfo.EMPTY_GUIDEPOST : guidePostsInfoWriter.build();
    }

    private static SortedMap<byte[], GuidePostsInfo> getGuidePostsPerCf(
            TreeMap<byte[], GuidePostsInfoBuilder> guidePostsWriterPerCf) {
        TreeMap<byte[], GuidePostsInfo> guidePostsPerCf = new TreeMap<byte[], GuidePostsInfo>(Bytes.BYTES_COMPARATOR);
        for (byte[] key : guidePostsWriterPerCf.keySet()) {
            guidePostsPerCf.put(key, guidePostsWriterPerCf.get(key).build());
        }
        return guidePostsPerCf;
    }

    public static long getGuidePostDepth(int guidepostPerRegion, long guidepostWidth, HTableDescriptor tableDesc) {
        if (guidepostPerRegion > 0) {
            long maxFileSize = HConstants.DEFAULT_MAX_FILE_SIZE;
            if (tableDesc != null) {
                long tableMaxFileSize = tableDesc.getMaxFileSize();
                if (tableMaxFileSize >= 0) {
                    maxFileSize = tableMaxFileSize;
                }
            }
            return maxFileSize / guidepostPerRegion;
        } else {
            return guidepostWidth;
        }
    }

	public static byte[] getGuidePostsInfoFromRowKey(byte[] tableNameBytes, byte[] fam, byte[] row) {
	    if (row.length > tableNameBytes.length + 1 + fam.length) {
    		ImmutableBytesWritable ptr = new ImmutableBytesWritable();
    		int gpOffset = tableNameBytes.length + 1 + fam.length + 1;
    		ptr.set(row, gpOffset, row.length - gpOffset);
    		return ByteUtil.copyKeyBytesIfNecessary(ptr);
	    }
	    return ByteUtil.EMPTY_BYTE_ARRAY;
	}

    public static boolean isStatsEnabled(TableName tableName) {
        return !DISABLE_STATS.contains(tableName);
    }
	
	
}<|MERGE_RESOLUTION|>--- conflicted
+++ resolved
@@ -157,32 +157,37 @@
         return statsForRegion;
     }
 
+    public static List<Result> readStatistics(HTableInterface statsHTable, byte[] tableNameBytes, ImmutableBytesPtr cf,
+            byte[] startKey, byte[] stopKey, long clientTimeStamp) throws IOException {
+        List<Result> statsForRegion = new ArrayList<Result>();
+        Scan s = MetaDataUtil.newTableRowsScan(
+                getAdjustedKey(startKey, tableNameBytes, cf, false),
+                getAdjustedKey(stopKey, tableNameBytes, cf, true), 
+                MetaDataProtocol.MIN_TABLE_TIMESTAMP,
+                clientTimeStamp);
+        ResultScanner scanner = null;
+        try {
+            scanner = statsHTable.getScanner(s);
+            Result result = null;
+            while ((result = scanner.next()) != null) {
+                statsForRegion.add(result);
+            }
+        } finally {
+            if (scanner != null) {
+                scanner.close();
+            }
+        }
+        return statsForRegion;
+    }
+
     public static GuidePostsInfo readStatistics(HTableInterface statsHTable, GuidePostsKey key, long clientTimeStamp)
             throws IOException {
-        return readStatistics(statsHTable, tableNameBytes, null, null, null, clientTimeStamp);
-    }
-
-    public static PTableStats readStatistics(HTableInterface statsHTable,
-            byte[] tableNameBytes, ImmutableBytesPtr cf, byte[] startKey, byte[] stopKey,
-            long clientTimeStamp)
-            throws IOException {
         ImmutableBytesWritable ptr = new ImmutableBytesWritable();
-<<<<<<< HEAD
-        Scan s;
-        if (cf == null) {
-            s = MetaDataUtil.newTableRowsScan(tableNameBytes, MetaDataProtocol.MIN_TABLE_TIMESTAMP, clientTimeStamp);
-        } else {
-            s = MetaDataUtil.newTableRowsScan(getAdjustedKey(startKey, tableNameBytes, cf, false),
-                    getAdjustedKey(stopKey, tableNameBytes, cf, true), MetaDataProtocol.MIN_TABLE_TIMESTAMP,
-                    clientTimeStamp);
-        }
-=======
         ptr.set(key.getColumnFamily());
         byte[] tableNameBytes = key.getPhysicalName();
         byte[] startKey = getStartKey(tableNameBytes, ptr);
         byte[] endKey = getEndKey(tableNameBytes, ptr);
         Scan s = MetaDataUtil.newTableRowsScan(startKey, endKey, MetaDataProtocol.MIN_TABLE_TIMESTAMP, clientTimeStamp);
->>>>>>> 13ae3f38
         s.addColumn(QueryConstants.DEFAULT_COLUMN_FAMILY_BYTES, PhoenixDatabaseMetaData.GUIDE_POSTS_WIDTH_BYTES);
         s.addColumn(QueryConstants.DEFAULT_COLUMN_FAMILY_BYTES, PhoenixDatabaseMetaData.GUIDE_POSTS_ROW_COUNT_BYTES);
         s.addColumn(QueryConstants.DEFAULT_COLUMN_FAMILY_BYTES, QueryConstants.EMPTY_COLUMN_BYTES);
