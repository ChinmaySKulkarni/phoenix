/*
 * Licensed to the Apache Software Foundation (ASF) under one
 * or more contributor license agreements.  See the NOTICE file
 * distributed with this work for additional information
 * regarding copyright ownership.  The ASF licenses this file
 * to you under the Apache License, Version 2.0 (the
 * "License"); you may not use this file except in compliance
 * with the License.  You may obtain a copy of the License at
 *
 * http://www.apache.org/licenses/LICENSE-2.0
 *
 * Unless required by applicable law or agreed to in writing, software
 * distributed under the License is distributed on an "AS IS" BASIS,
 * WITHOUT WARRANTIES OR CONDITIONS OF ANY KIND, either express or implied.
 * See the License for the specific language governing permissions and
 * limitations under the License.
 */
package org.apache.phoenix.execute;

import static org.apache.phoenix.util.PhoenixRuntime.CONNECTIONLESS;
import static org.apache.phoenix.util.PhoenixRuntime.JDBC_PROTOCOL;
import static org.apache.phoenix.util.PhoenixRuntime.JDBC_PROTOCOL_SEPARATOR;
import static org.junit.Assert.assertEquals;
import static org.junit.Assert.assertNotNull;

import java.sql.DriverManager;
import java.sql.SQLException;
import java.util.Arrays;
import java.util.Collections;
import java.util.List;

import org.apache.hadoop.hbase.KeyValue;
import org.apache.hadoop.hbase.client.Scan;
import org.apache.hadoop.hbase.filter.CompareFilter.CompareOp;
import org.apache.hadoop.hbase.io.ImmutableBytesWritable;
import org.apache.phoenix.compile.ColumnResolver;
import org.apache.phoenix.compile.FromCompiler;
import org.apache.phoenix.compile.JoinCompiler;
import org.apache.phoenix.compile.OrderByCompiler.OrderBy;
import org.apache.phoenix.compile.QueryPlan;
import org.apache.phoenix.compile.RowProjector;
import org.apache.phoenix.compile.SequenceManager;
import org.apache.phoenix.compile.StatementContext;
import org.apache.phoenix.compile.TupleProjectionCompiler;
import org.apache.phoenix.coprocessor.MetaDataProtocol;
import org.apache.phoenix.exception.SQLExceptionCode;
import org.apache.phoenix.execute.RuntimeContext.CorrelateVariable;
import org.apache.phoenix.expression.ComparisonExpression;
import org.apache.phoenix.expression.CorrelateVariableFieldAccessExpression;
import org.apache.phoenix.expression.Expression;
import org.apache.phoenix.expression.LiteralExpression;
import org.apache.phoenix.expression.ProjectedColumnExpression;
import org.apache.phoenix.iterate.ResultIterator;
import org.apache.phoenix.jdbc.PhoenixConnection;
import org.apache.phoenix.jdbc.PhoenixStatement;
import org.apache.phoenix.parse.JoinTableNode.JoinType;
import org.apache.phoenix.parse.ParseNodeFactory;
import org.apache.phoenix.parse.SelectStatement;
import org.apache.phoenix.schema.ColumnRef;
import org.apache.phoenix.schema.PColumn;
import org.apache.phoenix.schema.PColumnImpl;
import org.apache.phoenix.schema.PName;
import org.apache.phoenix.schema.PNameFactory;
import org.apache.phoenix.schema.PTable;
import org.apache.phoenix.schema.PTableImpl;
import org.apache.phoenix.schema.PTableType;
import org.apache.phoenix.schema.TableRef;
import org.apache.phoenix.schema.tuple.SingleKeyValueTuple;
import org.apache.phoenix.schema.tuple.Tuple;
import org.junit.Test;

import com.google.common.collect.Lists;

public class CorrelatePlanTest {
    
    private static final StatementContext CONTEXT;
    static {
        try {
            PhoenixConnection connection = DriverManager.getConnection(JDBC_PROTOCOL + JDBC_PROTOCOL_SEPARATOR + CONNECTIONLESS).unwrap(PhoenixConnection.class);
            PhoenixStatement stmt = new PhoenixStatement(connection);
            ColumnResolver resolver = FromCompiler.getResolverForQuery(SelectStatement.SELECT_ONE, connection);
            CONTEXT = new StatementContext(stmt, resolver, new Scan(), new SequenceManager(stmt));
        } catch (SQLException e) {
            throw new RuntimeException(e);
        }
    }
    
    private static final Object[][] LEFT_RELATION = new Object[][] {
            {1, "1"},
            {2, "2"},
            {3, "3"},
            {4, "4"},
            {5, "5"},
    };
    
    private static final Object[][] RIGHT_RELATION = new Object[][] {
            {"2", 20},
            {"2", 40},
            {"5", 50},
            {"6", 60},
            {"5", 100},
            {"1", 10},
            {"3", 30},
    };        
    
    @Test
    public void testCorrelatePlanWithInnerJoinType() throws SQLException {
        Object[][] expected = new Object[][] {
                {1, "1", "1", 10},
                {2, "2", "2", 20},
                {2, "2", "2", 40},
                {3, "3", "3", 30},
                {5, "5", "5", 50},
                {5, "5", "5", 100},
        };
        testCorrelatePlan(LEFT_RELATION, RIGHT_RELATION, 1, 0, JoinType.Inner, expected);
    }
    
    @Test
    public void testCorrelatePlanWithLeftJoinType() throws SQLException {
        Object[][] expected = new Object[][] {
                {1, "1", "1", 10},
                {2, "2", "2", 20},
                {2, "2", "2", 40},
                {3, "3", "3", 30},
                {4, "4", null, null},
                {5, "5", "5", 50},
                {5, "5", "5", 100},
        };
        testCorrelatePlan(LEFT_RELATION, RIGHT_RELATION, 1, 0, JoinType.Left, expected);
    }
    
    @Test
    public void testCorrelatePlanWithSemiJoinType() throws SQLException {
        Object[][] expected = new Object[][] {
                {1, "1"},
                {2, "2"},
                {3, "3"},
                {5, "5"},
        };
        testCorrelatePlan(LEFT_RELATION, RIGHT_RELATION, 1, 0, JoinType.Semi, expected);
    }
    
    @Test
    public void testCorrelatePlanWithAntiJoinType() throws SQLException {
        Object[][] expected = new Object[][] {
                {4, "4"},
        };
        testCorrelatePlan(LEFT_RELATION, RIGHT_RELATION, 1, 0, JoinType.Anti, expected);
    }
    
    @Test
    public void testCorrelatePlanWithSingleValueOnly() throws SQLException {
        Object[][] expected = new Object[][] {
                {1, "1", "1", 10},
                {2, "2", "2", 20},
                {2, "2", "2", 40},
        };
        try {
            testCorrelatePlan(LEFT_RELATION, RIGHT_RELATION, 1, 0, JoinType.Inner, expected);
        } catch (SQLException e) {
            assertEquals(SQLExceptionCode.SINGLE_ROW_SUBQUERY_RETURNS_MULTIPLE_ROWS.getErrorCode(), e.getErrorCode());
        }
        
        Object[][] rightRelation = new Object[][] {
                {"2", 20},
                {"6", 60},
                {"5", 100},
                {"1", 10},
        };        
        expected = new Object[][] {
                {1, "1", "1", 10},
                {2, "2", "2", 20},
                {5, "5", "5", 100},
        };
        testCorrelatePlan(LEFT_RELATION, rightRelation, 1, 0, JoinType.Inner, expected);
    }
    
    @Test
    public void testCorrelatePlanWithSingleValueOnlyAndOffset() throws SQLException {
        Integer offset = 1;
        Object[][] rightRelation = new Object[][] {
                {"6", 60},
                {"2", 20},
                {"5", 100},
                {"1", 10},
        };
        Object[][] expected = new Object[][] {
                {2, "2", "2", 20},
                {5, "5", "5", 100},
        };
        testCorrelatePlan(LEFT_RELATION, rightRelation, 1, 0, JoinType.Inner, expected, offset);
    }

    private void testCorrelatePlan(Object[][] leftRelation, Object[][] rightRelation, int leftCorrelColumn, int rightCorrelColumn, JoinType type, Object[][] expectedResult) throws SQLException {
        testCorrelatePlan(leftRelation, rightRelation, leftCorrelColumn, rightCorrelColumn, type, expectedResult, null);
    }

    private void testCorrelatePlan(Object[][] leftRelation, Object[][] rightRelation, int leftCorrelColumn,
            int rightCorrelColumn, JoinType type, Object[][] expectedResult, Integer offset) throws SQLException {
        TableRef leftTable = createProjectedTableFromLiterals(leftRelation[0]);
        TableRef rightTable = createProjectedTableFromLiterals(rightRelation[0]);
        String varName = "$cor0";
        RuntimeContext runtimeContext = new RuntimeContextImpl();
<<<<<<< HEAD
        runtimeContext.defineCorrelateVariable(varName, new CorrelateVariableImpl(leftTable));
        QueryPlan leftPlan = newLiteralResultIterationPlan(leftRelation);
        QueryPlan rightPlan = newLiteralResultIterationPlan(rightRelation);
=======
        runtimeContext.defineCorrelateVariable(varName, leftTable);
        QueryPlan leftPlan = newLiteralResultIterationPlan(leftRelation, offset);
        QueryPlan rightPlan = newLiteralResultIterationPlan(rightRelation, offset);
>>>>>>> 776eea9c
        Expression columnExpr = new ColumnRef(rightTable, rightCorrelColumn).newColumnExpression();
        Expression fieldAccess = new CorrelateVariableFieldAccessExpression(runtimeContext, varName, new ColumnRef(leftTable, leftCorrelColumn).newColumnExpression());
        Expression filter = ComparisonExpression.create(CompareOp.EQUAL, Arrays.asList(columnExpr, fieldAccess), CONTEXT.getTempPtr(), false);
        rightPlan = new ClientScanPlan(CONTEXT, SelectStatement.SELECT_ONE, rightTable, RowProjector.EMPTY_PROJECTOR,
                null, null, filter, OrderBy.EMPTY_ORDER_BY, rightPlan);
        PTable joinedTable = JoinCompiler.joinProjectedTables(leftTable.getTable(), rightTable.getTable(), type);
        CorrelatePlan correlatePlan = new CorrelatePlan(leftPlan, rightPlan, varName, type, false, runtimeContext, joinedTable, leftTable.getTable(), rightTable.getTable(), leftTable.getTable().getColumns().size());
        ResultIterator iter = correlatePlan.iterator();
        ImmutableBytesWritable ptr = new ImmutableBytesWritable();
        for (Object[] row : expectedResult) {
            Tuple next = iter.next();
            assertNotNull(next);
            for (int i = 0; i < row.length; i++) {
                PColumn column = joinedTable.getColumns().get(i);
                boolean eval = new ProjectedColumnExpression(column, joinedTable, column.getName().getString()).evaluate(next, ptr);
                Object o = eval ? column.getDataType().toObject(ptr) : null;
                assertEquals(row[i], o);
            }
        }
    }

    private QueryPlan newLiteralResultIterationPlan(Object[][] rows, Integer offset) {
        List<Tuple> tuples = Lists.newArrayList();
        Tuple baseTuple = new SingleKeyValueTuple(KeyValue.LOWESTKEY);
        for (Object[] row : rows) {
            Expression[] exprs = new Expression[row.length];
            for (int i = 0; i < row.length; i++) {
                exprs[i] = LiteralExpression.newConstant(row[i]);
            }
            TupleProjector projector = new TupleProjector(exprs);
            tuples.add(projector.projectResults(baseTuple));
        }
        
        return new LiteralResultIterationPlan(tuples, CONTEXT, SelectStatement.SELECT_ONE, TableRef.EMPTY_TABLE_REF,
                RowProjector.EMPTY_PROJECTOR, null, offset, OrderBy.EMPTY_ORDER_BY, null);
    }


    private TableRef createProjectedTableFromLiterals(Object[] row) {
        List<PColumn> columns = Lists.<PColumn>newArrayList();
        for (int i = 0; i < row.length; i++) {
            String name = ParseNodeFactory.createTempAlias();
            Expression expr = LiteralExpression.newConstant(row[i]);
            columns.add(new PColumnImpl(PNameFactory.newName(name), PNameFactory.newName(TupleProjector.VALUE_COLUMN_FAMILY),
                    expr.getDataType(), expr.getMaxLength(), expr.getScale(), expr.isNullable(),
                    i, expr.getSortOrder(), null, null, false, name, false, false));
        }
        try {
            PTable pTable = PTableImpl.makePTable(null, PName.EMPTY_NAME, PName.EMPTY_NAME,
                    PTableType.SUBQUERY, null, MetaDataProtocol.MIN_TABLE_TIMESTAMP, PTable.INITIAL_SEQ_NUM,
                    null, null, columns, null, null, Collections.<PTable>emptyList(),
                    false, Collections.<PName>emptyList(), null, null, false, false, false, null,
                    null, null, true, false, 0, 0L);
            TableRef sourceTable = new TableRef(pTable);
            List<ColumnRef> sourceColumnRefs = Lists.<ColumnRef> newArrayList();
            for (PColumn column : sourceTable.getTable().getColumns()) {
                sourceColumnRefs.add(new ColumnRef(sourceTable, column.getPosition()));
            }
        
            return new TableRef(TupleProjectionCompiler.createProjectedTable(sourceTable, sourceColumnRefs, false));
        } catch (SQLException e) {
            throw new RuntimeException(e);
        }        
    }
    
    private static class CorrelateVariableImpl implements CorrelateVariable {
        private final TableRef tableRef;
        private Tuple value;
        
        CorrelateVariableImpl(TableRef tableRef) {
            this.tableRef = tableRef;
        }

        @Override
        public Expression newExpression(int index) {
            return new ColumnRef(tableRef, index).newColumnExpression();
        }

        @Override
        public Tuple getValue() {
            return value;
        }

        @Override
        public void setValue(Tuple value) {
            this.value = value;            
        }        
    }
}<|MERGE_RESOLUTION|>--- conflicted
+++ resolved
@@ -202,15 +202,9 @@
         TableRef rightTable = createProjectedTableFromLiterals(rightRelation[0]);
         String varName = "$cor0";
         RuntimeContext runtimeContext = new RuntimeContextImpl();
-<<<<<<< HEAD
         runtimeContext.defineCorrelateVariable(varName, new CorrelateVariableImpl(leftTable));
-        QueryPlan leftPlan = newLiteralResultIterationPlan(leftRelation);
-        QueryPlan rightPlan = newLiteralResultIterationPlan(rightRelation);
-=======
-        runtimeContext.defineCorrelateVariable(varName, leftTable);
         QueryPlan leftPlan = newLiteralResultIterationPlan(leftRelation, offset);
         QueryPlan rightPlan = newLiteralResultIterationPlan(rightRelation, offset);
->>>>>>> 776eea9c
         Expression columnExpr = new ColumnRef(rightTable, rightCorrelColumn).newColumnExpression();
         Expression fieldAccess = new CorrelateVariableFieldAccessExpression(runtimeContext, varName, new ColumnRef(leftTable, leftCorrelColumn).newColumnExpression());
         Expression filter = ComparisonExpression.create(CompareOp.EQUAL, Arrays.asList(columnExpr, fieldAccess), CONTEXT.getTempPtr(), false);
